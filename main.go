--- conflicted
+++ resolved
@@ -32,14 +32,10 @@
 	srv := conf.New()
 	srv.CloseOnProgramEnd()
 
-<<<<<<< HEAD
+	srv.Listen()
 	for srv.Accept(func(p *player.Player) {
 		p.Handle(newRedstonePlayerHandler(p))
 	}) {
-=======
-	srv.Listen()
-	for srv.Accept(nil) {
->>>>>>> c053be79
 	}
 }
 
@@ -65,8 +61,7 @@
 	if err := toml.Unmarshal(data, &c); err != nil {
 		return zero, fmt.Errorf("decode config: %v", err)
 	}
-<<<<<<< HEAD
-	return c, nil
+	return c.Config(log)
 }
 
 type redstonePlayerHandler struct {
@@ -123,7 +118,4 @@
 
 func (h *redstonePlayerHandler) HandleQuit() {
 	close(h.closeChan)
-=======
-	return c.Config(log)
->>>>>>> c053be79
 }