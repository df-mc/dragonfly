--- conflicted
+++ resolved
@@ -586,7 +586,6 @@
 			Position:  vec64To32(pos),
 		})
 		return
-<<<<<<< HEAD
 	case sound.MusicDiscPlay:
 		switch so.DiscType {
 		case sound.Disc13():
@@ -622,13 +621,11 @@
 		}
 	case sound.MusicDiscEnd:
 		pk.SoundType = packet.SoundEventRecordNull
-=======
 	case sound.FireCharge:
 		s.writePacket(&packet.LevelEvent{
 			EventType: packet.LevelEventSoundBlazeFireball,
 			Position:  vec64To32(pos),
 		})
->>>>>>> 5acab633
 	}
 	s.writePacket(pk)
 }
