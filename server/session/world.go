package session

import (
	"bytes"
	"github.com/cespare/xxhash"
	"github.com/df-mc/dragonfly/server/block"
	"github.com/df-mc/dragonfly/server/block/cube"
	"github.com/df-mc/dragonfly/server/entity"
	"github.com/df-mc/dragonfly/server/internal/nbtconv"
	"github.com/df-mc/dragonfly/server/item"
	"github.com/df-mc/dragonfly/server/item/inventory"
	"github.com/df-mc/dragonfly/server/world"
	"github.com/df-mc/dragonfly/server/world/chunk"
	"github.com/df-mc/dragonfly/server/world/particle"
	"github.com/df-mc/dragonfly/server/world/sound"
	"github.com/go-gl/mathgl/mgl32"
	"github.com/go-gl/mathgl/mgl64"
	"github.com/google/uuid"
	"github.com/sandertv/gophertunnel/minecraft/nbt"
	"github.com/sandertv/gophertunnel/minecraft/protocol"
	"github.com/sandertv/gophertunnel/minecraft/protocol/packet"
	"math/rand"
)

// ViewSubChunks ...
func (s *Session) ViewSubChunks(center world.SubChunkPos, offsets [][3]int8) {
	w := s.c.World()
	r := w.Range()

	var entries []protocol.SubChunkEntry
	for _, offset := range offsets {
		ch, ok := s.chunkLoader.Chunk(world.ChunkPos{
			center.X() + int32(offset[0]),
			center.Z() + int32(offset[2]),
		})
		if !ok {
			entries = append(entries, protocol.SubChunkEntry{Result: protocol.SubChunkResultChunkNotFound, Offset: offset})
			continue
		}

<<<<<<< HEAD
		ind := int16(center.Y()) + int16(offset[1]) - int16(r[0])>>4
		if ind < 0 || ind >= int16(len(ch.Sub())) {
			entries = append(entries, protocol.SubChunkEntry{Result: protocol.SubChunkResultIndexOutOfBounds, Offset: offset})
			continue
		}

		// God forgive me for this.
		// TODO: Move this into *chunk.SubChunk so we don't have to generate this per request.
		heightMapType, heightMap := byte(protocol.HeightMapDataHasData), make([]byte, 256)
		higher, lower := true, true
		for x := uint8(0); x < 16; x++ {
			for z := uint8(0); z < 16; z++ {
				y := ch.HighestLightBlocker(x, z) + 1
				i := (uint16(x) << 4) | uint16(z)

				otherInd := ch.SubIndex(y)
				if otherInd > ind {
					heightMap[i], lower = 16, false
				} else if otherInd < ind {
					heightMap[i], higher = 255, false
				} else {
					heightMap[i], lower, higher = byte(y-ch.SubY(otherInd)), false, false
				}
			}
		}
		if higher {
			heightMapType, heightMap = protocol.HeightMapDataTooHigh, nil
		} else if lower {
			heightMapType, heightMap = protocol.HeightMapDataTooLow, nil
		}
=======
// sendBlobHashes sends chunk blob hashes of the data of the chunk and stores the data in a map of blobs. Only
// data that the client doesn't yet have will be sent over the network.
func (s *Session) sendBlobHashes(pos world.ChunkPos, c *chunk.Chunk, blockEntities map[cube.Pos]world.Block) {
	var (
		data   = chunk.Encode(c, chunk.NetworkEncoding)
		count  = uint32(len(data.SubChunks))
		blobs  = append(data.SubChunks, data.Biomes)
		hashes = make([]uint64, len(blobs))
		m      = make(map[uint64]struct{}, len(blobs))
	)
	for i, blob := range blobs {
		h := xxhash.Sum64(blob)
		hashes[i], m[h] = h, struct{}{}
	}
>>>>>>> 6a39d633

		sub := ch.Sub()[ind]
		if sub.Empty() {
			entries = append(entries, protocol.SubChunkEntry{
				Result:        protocol.SubChunkResultSuccessAllAir,
				HeightMapType: heightMapType,
				HeightMapData: heightMap,
				Offset:        offset,
			})
			continue
		}

		serialisedSubChunk := chunk.EncodeSubChunk(ch.Chunk, chunk.NetworkEncoding, int(ind))

		var blockEntityBuf bytes.Buffer
		enc := nbt.NewEncoderWithEncoding(&blockEntityBuf, nbt.NetworkLittleEndian)
		for pos, b := range ch.BlockEntities() {
			if n, ok := b.(world.NBTer); ok && ch.SubIndex(int16(pos.Y())) == ind {
				d := n.EncodeNBT()
				d["x"], d["y"], d["z"] = int32(pos[0]), int32(pos[1]), int32(pos[2])
				_ = enc.Encode(d)
			}
		}

		entry := protocol.SubChunkEntry{
			Result:        protocol.SubChunkResultSuccess,
			RawPayload:    append(serialisedSubChunk, blockEntityBuf.Bytes()...),
			HeightMapType: heightMapType,
			HeightMapData: heightMap,
			Offset:        offset,
		}
		if s.conn.ClientCacheEnabled() {
			hash := xxhash.Sum64(serialisedSubChunk)
			if !s.openTransaction(hash, serialisedSubChunk) {
				// Failed to open the transaction, so just stop here.
				return
			}
			entry.BlobHash = hash
			entry.RawPayload = blockEntityBuf.Bytes()
		}
		entries = append(entries, entry)
	}
	s.writePacket(&packet.SubChunk{
		Dimension:       int32(w.Dimension().EncodeDimension()),
		Position:        protocol.SubChunkPos(center),
		CacheEnabled:    s.conn.ClientCacheEnabled(),
		SubChunkEntries: entries,
	})
}

// ViewSkeletonChunk ...
func (s *Session) ViewSkeletonChunk(pos world.ChunkPos, c *chunk.Chunk) {
	biomes := chunk.EncodeBiomes(c, chunk.NetworkEncoding)
	if !s.conn.ClientCacheEnabled() {
		s.writePacket(&packet.LevelChunk{
			SubChunkRequestMode: protocol.SubChunkRequestModeLimited,
			Position:            protocol.ChunkPos(pos),
			HighestSubChunk:     uint16(len(c.Sub())), // This is always going to be the highest sub-chunk, anyway.
			RawPayload:          biomes,
		})
		return
	}

	if hash := xxhash.Sum64(biomes); s.openTransaction(hash, biomes) {
		s.writePacket(&packet.LevelChunk{
			SubChunkRequestMode: protocol.SubChunkRequestModeLimited,
			Position:            protocol.ChunkPos(pos),
			HighestSubChunk:     uint16(len(c.Sub())), // This is always going to be the highest sub-chunk, anyway.
			BlobHashes:          []uint64{hash},
			CacheEnabled:        true,
		})
	}
}

// openTransaction opens a chunk transaction for a given blob.
func (s *Session) openTransaction(hash uint64, blob []byte) bool {
	s.blobMu.Lock()
	defer s.blobMu.Unlock()

	s.openChunkTransactions = append(s.openChunkTransactions, map[uint64]struct{}{hash: {}})
	if l := len(s.blobs); l > 4096 {
		s.blobMu.Unlock()
		s.log.Errorf("player %v has too many blobs pending %v: disconnecting", s.c.Name(), l)
		_ = s.c.Close()
		return false
	}
	s.blobs[hash] = blob
	return true
}

// entityHidden checks if a world.Entity is being explicitly hidden from the Session.
func (s *Session) entityHidden(e world.Entity) bool {
	s.entityMutex.RLock()
	_, ok := s.hiddenEntities[e]
	s.entityMutex.RUnlock()
	return ok
}

// ViewEntity ...
func (s *Session) ViewEntity(e world.Entity) {
	if s.entityRuntimeID(e) == selfEntityRuntimeID || s.entityHidden(e) {
		return
	}
	var runtimeID uint64

	_, controllable := e.(Controllable)

	s.entityMutex.Lock()
	if id, ok := s.entityRuntimeIDs[e]; ok && controllable {
		runtimeID = id
	} else {
		s.currentEntityRuntimeID += 1
		runtimeID = s.currentEntityRuntimeID
		s.entityRuntimeIDs[e] = runtimeID
		s.entities[runtimeID] = e
	}
	s.entityMutex.Unlock()

	yaw, pitch := e.Rotation()

	metadata := map[uint32]any{}

	id := e.EncodeEntity()
	switch v := e.(type) {
	case Controllable:
		actualPlayer := false

		sessionMu.Lock()
		for _, s := range sessions {
			if uuid.MustParse(s.conn.IdentityData().Identity) == v.UUID() {
				actualPlayer = true
				break
			}
		}
		sessionMu.Unlock()
		if !actualPlayer {
			s.writePacket(&packet.PlayerList{ActionType: packet.PlayerListActionAdd, Entries: []protocol.PlayerListEntry{{
				UUID:           v.UUID(),
				EntityUniqueID: int64(runtimeID),
				Username:       v.Name(),
				Skin:           skinToProtocol(v.Skin()),
			}}})
		}
		s.writePacket(&packet.AddPlayer{
			UUID:            v.UUID(),
			Username:        v.Name(),
			EntityUniqueID:  int64(runtimeID),
			EntityRuntimeID: runtimeID,
			Position:        vec64To32(e.Position()),
			Pitch:           float32(pitch),
			Yaw:             float32(yaw),
			HeadYaw:         float32(yaw),
		})
		if !actualPlayer {
			s.writePacket(&packet.PlayerList{ActionType: packet.PlayerListActionRemove, Entries: []protocol.PlayerListEntry{{
				UUID: v.UUID(),
			}}})
		}
		return
	case *entity.Item:
		s.writePacket(&packet.AddItemActor{
			EntityUniqueID:  int64(runtimeID),
			EntityRuntimeID: runtimeID,
			Item:            instanceFromItem(v.Item()),
			Position:        vec64To32(v.Position()),
			Velocity:        vec64To32(v.Velocity()),
		})
		return
	case *entity.FallingBlock:
		metadata = map[uint32]any{dataKeyVariant: int32(world.BlockRuntimeID(v.Block()))}
	case *entity.Text:
		metadata = map[uint32]any{dataKeyVariant: int32(world.BlockRuntimeID(block.Air{}))}
		id = "falling_block" // TODO: Get rid of this hack and split up disk and network IDs?
	}

	var vel mgl64.Vec3
	if v, ok := e.(interface{ Velocity() mgl64.Vec3 }); ok {
		vel = v.Velocity()
	}

	s.writePacket(&packet.AddActor{
		EntityUniqueID:  int64(runtimeID),
		EntityRuntimeID: runtimeID,
		EntityType:      id,
		EntityMetadata:  metadata,
		Position:        vec64To32(e.Position()),
		Velocity:        vec64To32(vel),
		Pitch:           float32(pitch),
		Yaw:             float32(yaw),
		HeadYaw:         float32(yaw),
	})
}

// HideEntity ...
func (s *Session) HideEntity(e world.Entity) {
	if s.entityRuntimeID(e) == selfEntityRuntimeID {
		return
	}

	s.entityMutex.Lock()
	id, ok := s.entityRuntimeIDs[e]
	if _, controllable := e.(Controllable); !controllable {
		delete(s.entityRuntimeIDs, e)
		delete(s.entities, id)
	}
	s.entityMutex.Unlock()
	if !ok {
		// The entity was already removed some other way. We don't need to send a packet.
		return
	}
	s.writePacket(&packet.RemoveActor{EntityUniqueID: int64(id)})
}

// ViewEntityMovement ...
func (s *Session) ViewEntityMovement(e world.Entity, pos mgl64.Vec3, yaw, pitch float64, onGround bool) {
	id := s.entityRuntimeID(e)
	if id == selfEntityRuntimeID || s.entityHidden(e) {
		return
	}

	flags := byte(0)
	if onGround {
		flags |= packet.MoveFlagOnGround
	}
	s.writePacket(&packet.MoveActorAbsolute{
		EntityRuntimeID: id,
		Position:        vec64To32(pos.Add(entityOffset(e))),
		Rotation:        vec64To32(mgl64.Vec3{pitch, yaw, yaw}),
		Flags:           flags,
	})
}

// ViewEntityVelocity ...
func (s *Session) ViewEntityVelocity(e world.Entity, velocity mgl64.Vec3) {
	if s.entityHidden(e) {
		return
	}
	s.writePacket(&packet.SetActorMotion{
		EntityRuntimeID: s.entityRuntimeID(e),
		Velocity:        vec64To32(velocity),
	})
}

// entityOffset returns the offset that entities have client-side.
func entityOffset(e world.Entity) mgl64.Vec3 {
	switch e.(type) {
	case Controllable:
		return mgl64.Vec3{0, 1.62}
	case *entity.Item:
		return mgl64.Vec3{0, 0.125}
	case *entity.FallingBlock:
		return mgl64.Vec3{0, 0.49, 0}
	}
	return mgl64.Vec3{}
}

// ViewTime ...
func (s *Session) ViewTime(time int) {
	s.writePacket(&packet.SetTime{Time: int32(time)})
}

// ViewEntityTeleport ...
func (s *Session) ViewEntityTeleport(e world.Entity, position mgl64.Vec3) {
	id := s.entityRuntimeID(e)
	if s.entityHidden(e) {
		return
	}

	yaw, pitch := e.Rotation()
	if id == selfEntityRuntimeID {
		s.chunkLoader.Move(position)

		s.teleportMu.Lock()
		s.teleportPos = &position
		s.teleportMu.Unlock()
	}

	switch e.(type) {
	case Controllable:
		s.writePacket(&packet.MovePlayer{
			EntityRuntimeID: id,
			Position:        vec64To32(position.Add(entityOffset(e))),
			Pitch:           float32(pitch),
			Yaw:             float32(yaw),
			HeadYaw:         float32(yaw),
			Mode:            packet.MoveModeTeleport,
		})
	default:
		s.writePacket(&packet.MoveActorAbsolute{
			EntityRuntimeID: id,
			Position:        vec64To32(position.Add(entityOffset(e))),
			Rotation:        vec64To32(mgl64.Vec3{pitch, yaw, yaw}),
			Flags:           packet.MoveFlagTeleport,
		})
	}
}

// ViewEntityItems ...
func (s *Session) ViewEntityItems(e world.Entity) {
	runtimeID := s.entityRuntimeID(e)
	if runtimeID == selfEntityRuntimeID || s.entityHidden(e) {
		// Don't view the items of the entity if the entity is the Controllable entity of the session.
		return
	}
	c, ok := e.(item.Carrier)
	if !ok {
		return
	}

	mainHand, offHand := c.HeldItems()

	// Show the main hand item.
	s.writePacket(&packet.MobEquipment{
		EntityRuntimeID: runtimeID,
		NewItem:         instanceFromItem(mainHand),
	})
	// Show the off-hand item.
	s.writePacket(&packet.MobEquipment{
		EntityRuntimeID: runtimeID,
		NewItem:         instanceFromItem(offHand),
		WindowID:        protocol.WindowIDOffHand,
	})
}

// ViewEntityArmour ...
func (s *Session) ViewEntityArmour(e world.Entity) {
	runtimeID := s.entityRuntimeID(e)
	if runtimeID == selfEntityRuntimeID || s.entityHidden(e) {
		// Don't view the items of the entity if the entity is the Controllable entity of the session.
		return
	}
	armoured, ok := e.(interface {
		Armour() *inventory.Armour
	})
	if !ok {
		return
	}

	inv := armoured.Armour()

	// Show the main hand item.
	s.writePacket(&packet.MobArmourEquipment{
		EntityRuntimeID: runtimeID,
		Helmet:          instanceFromItem(inv.Helmet()),
		Chestplate:      instanceFromItem(inv.Chestplate()),
		Leggings:        instanceFromItem(inv.Leggings()),
		Boots:           instanceFromItem(inv.Boots()),
	})
}

// ViewParticle ...
func (s *Session) ViewParticle(pos mgl64.Vec3, p world.Particle) {
	switch pa := p.(type) {
	case particle.DragonEggTeleport:
		xSign, ySign, zSign := 0, 0, 0
		if pa.Diff.X() < 0 {
			xSign = 1 << 24
		}
		if pa.Diff.Y() < 0 {
			ySign = 1 << 25
		}
		if pa.Diff.Z() < 0 {
			zSign = 1 << 26
		}

		s.writePacket(&packet.LevelEvent{
			EventType: packet.LevelEventParticlesDragonEgg,
			Position:  vec64To32(pos),
			EventData: int32((((((abs(pa.Diff.X()) << 16) | (abs(pa.Diff.Y()) << 8)) | abs(pa.Diff.Z())) | xSign) | ySign) | zSign),
		})
	case particle.Note:
		s.writePacket(&packet.BlockEvent{
			EventType: pa.Instrument.Int32(),
			EventData: int32(pa.Pitch),
			Position:  protocol.BlockPos{int32(pos.X()), int32(pos.Y()), int32(pos.Z())},
		})
	case particle.HugeExplosion:
		s.writePacket(&packet.LevelEvent{
			EventType: packet.LevelEventParticlesExplosion,
			Position:  vec64To32(pos),
		})
	case particle.BoneMeal:
		s.writePacket(&packet.LevelEvent{
			EventType: packet.LevelEventParticleCropGrowth,
			Position:  vec64To32(pos),
		})
	case particle.BlockForceField:
		s.writePacket(&packet.LevelEvent{
			EventType: packet.LevelEventParticleDenyBlock,
			Position:  vec64To32(pos),
		})
	case particle.BlockBreak:
		s.writePacket(&packet.LevelEvent{
			EventType: packet.LevelEventParticlesDestroyBlock,
			Position:  vec64To32(pos),
			EventData: int32(world.BlockRuntimeID(pa.Block)),
		})
	case particle.PunchBlock:
		s.writePacket(&packet.LevelEvent{
			EventType: packet.LevelEventParticlesCrackBlock,
			Position:  vec64To32(pos),
			EventData: int32(world.BlockRuntimeID(pa.Block)) | (int32(pa.Face) << 24),
		})
	case particle.EndermanTeleportParticle:
		s.writePacket(&packet.LevelEvent{
			EventType: packet.LevelEventParticlesTeleport,
			Position:  vec64To32(pos),
		})
	case particle.Flame:
		s.writePacket(&packet.LevelEvent{
			EventType: packet.LevelEventParticleLegacyEvent | 56,
			Position:  vec64To32(pos),
			EventData: nbtconv.Int32FromRGBA(pa.Colour),
		})
	case particle.Evaporate:
		s.writePacket(&packet.LevelEvent{
			EventType: packet.LevelEventParticlesEvaporateWater,
			Position:  vec64To32(pos),
		})
	case particle.SnowballPoof:
		s.writePacket(&packet.LevelEvent{
			EventType: packet.LevelEventParticleLegacyEvent | 15,
			Position:  vec64To32(pos),
		})
	case particle.Splash:
		s.writePacket(&packet.LevelEvent{
			EventType: packet.LevelEventParticlesPotionSplash,
			EventData: (int32(pa.Colour.A) << 24) | (int32(pa.Colour.R) << 16) | (int32(pa.Colour.G) << 8) | int32(pa.Colour.B),
			Position:  vec64To32(pos),
		})
	}
}

// ViewSound ...
func (s *Session) ViewSound(pos mgl64.Vec3, soundType world.Sound) {
	pk := &packet.LevelSoundEvent{
		Position:   vec64To32(pos),
		EntityType: ":",
		ExtraData:  -1,
	}
	switch so := soundType.(type) {
	case sound.Note:
		pk.SoundType = packet.SoundEventNote
		pk.ExtraData = (so.Instrument.Int32() << 8) | int32(so.Pitch)
	case sound.DoorCrash:
		s.writePacket(&packet.LevelEvent{
			EventType: packet.LevelEventSoundZombieDoorCrash,
			Position:  vec64To32(pos),
		})
		return
	case sound.Explosion:
		pk.SoundType = packet.SoundEventExplode
	case sound.Thunder:
		pk.SoundType, pk.EntityType = packet.SoundEventThunder, "minecraft:lightning_bolt"
	case sound.Click:
		s.writePacket(&packet.LevelEvent{
			EventType: packet.LevelEventSoundClick,
			Position:  vec64To32(pos),
		})
		return
	case sound.Pop:
		s.writePacket(&packet.LevelEvent{
			EventType: packet.LevelEventSoundInfinityArrowPickup,
			Position:  vec64To32(pos),
		})
		return
	case sound.EndermanTeleport:
		s.writePacket(&packet.LevelEvent{
			EventType: packet.LevelEventSoundEndermanTeleport,
			Position:  vec64To32(pos),
		})
		return
	case sound.ItemFrameAdd:
		s.writePacket(&packet.LevelEvent{
			EventType: packet.LevelEventSoundAddItem,
			Position:  vec64To32(pos),
		})
		return
	case sound.ItemFrameRemove:
		s.writePacket(&packet.LevelEvent{
			EventType: packet.LevelEventSoundItemFrameRemoveItem,
			Position:  vec64To32(pos),
		})
		return
	case sound.ItemFrameRotate:
		s.writePacket(&packet.LevelEvent{
			EventType: packet.LevelEventSoundItemFrameRotateItem,
			Position:  vec64To32(pos),
		})
		return
	case sound.UseSpyglass:
		pk.SoundType = packet.SoundEventUseSpyglass
	case sound.StopUsingSpyglass:
		pk.SoundType = packet.SoundEventStopUsingSpyglass
	case sound.FireExtinguish:
		pk.SoundType = packet.SoundEventExtinguishFire
	case sound.Ignite:
		pk.SoundType = packet.SoundEventIgnite
	case sound.Burp:
		pk.SoundType = packet.SoundEventBurp
	case sound.Door:
		s.writePacket(&packet.LevelEvent{
			EventType: packet.LevelEventSoundOpenDoor,
			Position:  vec64To32(pos),
		})
		return
	case sound.Deny:
		pk.SoundType = packet.SoundEventDeny
	case sound.BlockPlace:
		pk.SoundType, pk.ExtraData = packet.SoundEventPlace, int32(world.BlockRuntimeID(so.Block))
	case sound.ChestClose:
		pk.SoundType = packet.SoundEventChestClosed
	case sound.ChestOpen:
		pk.SoundType = packet.SoundEventChestOpen
	case sound.BarrelClose:
		pk.SoundType = packet.SoundEventBarrelClose
	case sound.BarrelOpen:
		pk.SoundType = packet.SoundEventBarrelOpen
	case sound.BlockBreaking:
		pk.SoundType, pk.ExtraData = packet.SoundEventHit, int32(world.BlockRuntimeID(so.Block))
	case sound.ItemBreak:
		pk.SoundType = packet.SoundEventBreak
	case sound.ItemUseOn:
		pk.SoundType, pk.ExtraData = packet.SoundEventItemUseOn, int32(world.BlockRuntimeID(so.Block))
	case sound.Fizz:
		pk.SoundType = packet.SoundEventFizz
	case sound.GlassBreak:
		pk.SoundType = packet.SoundEventGlass
	case sound.Attack:
		pk.SoundType, pk.EntityType = packet.SoundEventAttackStrong, "minecraft:player"
		if !so.Damage {
			pk.SoundType = packet.SoundEventAttackNoDamage
		}
	case sound.BucketFill:
		if _, water := so.Liquid.(block.Water); water {
			pk.SoundType = packet.SoundEventBucketFillWater
			break
		}
		pk.SoundType = packet.SoundEventBucketFillLava
	case sound.BucketEmpty:
		if _, water := so.Liquid.(block.Water); water {
			pk.SoundType = packet.SoundEventBucketEmptyWater
			break
		}
		pk.SoundType = packet.SoundEventBucketEmptyLava
	case sound.BowShoot:
		pk.SoundType = packet.SoundEventBow
	case sound.ArrowHit:
		pk.SoundType = packet.SoundEventBowHit
	case sound.ItemThrow:
		pk.SoundType, pk.EntityType = packet.SoundEventThrow, "minecraft:player"
	case sound.LevelUp:
		pk.SoundType, pk.ExtraData = packet.SoundEventLevelUp, 0x10000000
	case sound.Experience:
		s.writePacket(&packet.LevelEvent{
			EventType: packet.LevelEventSoundExperienceOrbPickup,
			Position:  vec64To32(pos),
		})
		return
	}
	s.writePacket(pk)
}

// ViewBlockUpdate ...
func (s *Session) ViewBlockUpdate(pos cube.Pos, b world.Block, layer int) {
	blockPos := protocol.BlockPos{int32(pos[0]), int32(pos[1]), int32(pos[2])}
	s.writePacket(&packet.UpdateBlock{
		Position:          blockPos,
		NewBlockRuntimeID: world.BlockRuntimeID(b),
		Flags:             packet.BlockUpdateNetwork,
		Layer:             uint32(layer),
	})
	if v, ok := b.(world.NBTer); ok {
		NBTData := v.EncodeNBT()
		NBTData["x"], NBTData["y"], NBTData["z"] = int32(pos.X()), int32(pos.Y()), int32(pos.Z())
		s.writePacket(&packet.BlockActorData{
			Position: blockPos,
			NBTData:  NBTData,
		})
	}
}

// ViewEntityAction ...
func (s *Session) ViewEntityAction(e world.Entity, a world.EntityAction) {
	switch act := a.(type) {
	case entity.SwingArmAction:
		if _, ok := e.(Controllable); ok {
			if s.entityRuntimeID(e) == selfEntityRuntimeID && s.swingingArm.Load() {
				return
			}
			s.writePacket(&packet.Animate{
				ActionType:      packet.AnimateActionSwingArm,
				EntityRuntimeID: s.entityRuntimeID(e),
			})
			return
		}
		s.writePacket(&packet.ActorEvent{
			EntityRuntimeID: s.entityRuntimeID(e),
			EventType:       packet.ActorEventStartAttacking,
		})
	case entity.HurtAction:
		s.writePacket(&packet.ActorEvent{
			EntityRuntimeID: s.entityRuntimeID(e),
			EventType:       packet.ActorEventHurt,
		})
	case entity.CriticalHitAction:
		s.writePacket(&packet.Animate{
			ActionType:      packet.AnimateActionCriticalHit,
			EntityRuntimeID: s.entityRuntimeID(e),
		})
	case entity.DeathAction:
		s.writePacket(&packet.ActorEvent{
			EntityRuntimeID: s.entityRuntimeID(e),
			EventType:       packet.ActorEventDeath,
		})
	case entity.PickedUpAction:
		s.writePacket(&packet.TakeItemActor{
			ItemEntityRuntimeID:  s.entityRuntimeID(e),
			TakerEntityRuntimeID: s.entityRuntimeID(act.Collector),
		})
	case entity.ArrowShakeAction:
		s.writePacket(&packet.ActorEvent{
			EntityRuntimeID: s.entityRuntimeID(e),
			EventType:       packet.ActorEventShake,
			EventData:       int32(act.Duration.Milliseconds() / 50),
		})
	case entity.EatAction:
		if user, ok := e.(item.User); ok {
			held, _ := user.HeldItems()

			rid, meta, _ := world.ItemRuntimeID(held.Item())
			s.writePacket(&packet.ActorEvent{
				EntityRuntimeID: s.entityRuntimeID(e),
				EventType:       packet.ActorEventFeed,
				// It's a little weird how the runtime ID is still shifted 16 bits to the left here, given the
				// runtime ID already includes the meta, but it seems to work.
				EventData: (rid << 16) | int32(meta),
			})
		}
	}
}

// ViewEntityState ...
func (s *Session) ViewEntityState(e world.Entity) {
	s.writePacket(&packet.SetActorData{
		EntityRuntimeID: s.entityRuntimeID(e),
		EntityMetadata:  parseEntityMetadata(e),
	})
}

// OpenBlockContainer ...
func (s *Session) OpenBlockContainer(pos cube.Pos) {
	if s.containerOpened.Load() && s.openedPos.Load() == pos {
		return
	}
	s.closeCurrentContainer()

	b := s.c.World().Block(pos)
	container, ok := b.(block.Container)
	if ok {
		s.openNormalContainer(container, pos)
		return
	}
	// We hit a special kind of window like beacons, which are not actually opened server-side.
	nextID := s.nextWindowID()
	s.containerOpened.Store(true)
	s.openedWindow.Store(inventory.New(1, nil))
	s.openedPos.Store(pos)

	var containerType byte
	switch b.(type) {
	case block.Beacon:
		containerType = 13
	}
	s.writePacket(&packet.ContainerOpen{
		WindowID:                nextID,
		ContainerType:           containerType,
		ContainerPosition:       protocol.BlockPos{int32(pos[0]), int32(pos[1]), int32(pos[2])},
		ContainerEntityUniqueID: -1,
	})
}

// openNormalContainer opens a normal container that can hold items in it server-side.
func (s *Session) openNormalContainer(b block.Container, pos cube.Pos) {
	b.AddViewer(s, s.c.World(), pos)

	nextID := s.nextWindowID()
	s.containerOpened.Store(true)
	s.openedWindow.Store(b.Inventory())
	s.openedPos.Store(pos)

	var containerType byte
	switch b.(type) {
	}

	s.writePacket(&packet.ContainerOpen{
		WindowID:                nextID,
		ContainerType:           containerType,
		ContainerPosition:       protocol.BlockPos{int32(pos[0]), int32(pos[1]), int32(pos[2])},
		ContainerEntityUniqueID: -1,
	})
	s.sendInv(b.Inventory(), uint32(nextID))
}

// ViewSlotChange ...
func (s *Session) ViewSlotChange(slot int, newItem item.Stack) {
	if !s.containerOpened.Load() {
		return
	}
	if s.inTransaction.Load() {
		// Don't send slot changes to the player itself.
		return
	}
	s.writePacket(&packet.InventorySlot{
		WindowID: s.openedWindowID.Load(),
		Slot:     uint32(slot),
		NewItem:  instanceFromItem(newItem),
	})
}

// ViewBlockAction ...
func (s *Session) ViewBlockAction(pos cube.Pos, a world.BlockAction) {
	blockPos := protocol.BlockPos{int32(pos[0]), int32(pos[1]), int32(pos[2])}
	switch t := a.(type) {
	case block.OpenAction:
		s.writePacket(&packet.BlockEvent{
			Position:  blockPos,
			EventType: packet.BlockEventChangeChestState,
			EventData: 1,
		})
	case block.CloseAction:
		s.writePacket(&packet.BlockEvent{
			Position:  blockPos,
			EventType: packet.BlockEventChangeChestState,
		})
	case block.StartCrackAction:
		s.writePacket(&packet.LevelEvent{
			EventType: packet.LevelEventStartBlockCracking,
			Position:  vec64To32(pos.Vec3()),
			EventData: int32(65535 / (t.BreakTime.Seconds() * 20)),
		})
	case block.StopCrackAction:
		s.writePacket(&packet.LevelEvent{
			EventType: packet.LevelEventStopBlockCracking,
			Position:  vec64To32(pos.Vec3()),
			EventData: 0,
		})
	case block.ContinueCrackAction:
		s.writePacket(&packet.LevelEvent{
			EventType: packet.LevelEventUpdateBlockCracking,
			Position:  vec64To32(pos.Vec3()),
			EventData: int32(65535 / (t.BreakTime.Seconds() * 20)),
		})
	}
}

// ViewEmote ...
func (s *Session) ViewEmote(player world.Entity, emote uuid.UUID) {
	s.writePacket(&packet.Emote{
		EntityRuntimeID: s.entityRuntimeID(player),
		EmoteID:         emote.String(),
		Flags:           packet.EmoteFlagServerSide,
	})
}

// ViewSkin ...
func (s *Session) ViewSkin(e world.Entity) {
	switch v := e.(type) {
	case Controllable:
		s.writePacket(&packet.PlayerSkin{
			UUID: v.UUID(),
			Skin: skinToProtocol(v.Skin()),
		})
	}
}

// ViewWorldSpawn ...
func (s *Session) ViewWorldSpawn(pos cube.Pos) {
	blockPos := protocol.BlockPos{int32(pos[0]), int32(pos[1]), int32(pos[2])}
	s.writePacket(&packet.SetSpawnPosition{
		SpawnType:     packet.SpawnTypeWorld,
		Position:      blockPos,
		Dimension:     packet.DimensionOverworld,
		SpawnPosition: blockPos,
	})
}

// ViewWeather ...
func (s *Session) ViewWeather(raining, thunder bool) {
	pk := &packet.LevelEvent{
		EventType: packet.LevelEventStopRaining,
	}
	if raining {
		pk.EventType, pk.EventData = packet.LevelEventStartRaining, int32(rand.Intn(50000)+10000)
	}
	s.writePacket(pk)

	pk = &packet.LevelEvent{
		EventType: packet.LevelEventStopThunderstorm,
	}
	if thunder {
		pk.EventType, pk.EventData = packet.LevelEventStartThunderstorm, int32(rand.Intn(50000)+10000)
	}
	s.writePacket(pk)
}

// nextWindowID produces the next window ID for a new window. It is an int of 1-99.
func (s *Session) nextWindowID() byte {
	if s.openedWindowID.CAS(99, 1) {
		return 1
	}
	return byte(s.openedWindowID.Add(1))
}

// closeWindow closes the container window currently opened. If no window is open, closeWindow will do
// nothing.
func (s *Session) closeWindow() {
	if !s.containerOpened.CAS(true, false) {
		return
	}
	s.openedWindow.Store(inventory.New(1, nil))
	s.writePacket(&packet.ContainerClose{WindowID: byte(s.openedWindowID.Load())})
}

// entityRuntimeID returns the runtime ID of the entity passed.
//noinspection GoCommentLeadingSpace
func (s *Session) entityRuntimeID(e world.Entity) uint64 {
	s.entityMutex.RLock()
	//lint:ignore S1005 Double assignment is done explicitly to prevent panics.
	id, _ := s.entityRuntimeIDs[e]
	s.entityMutex.RUnlock()
	return id
}

// entityFromRuntimeID attempts to return an entity by its runtime ID. False is returned if no entity with the
// ID could be found.
func (s *Session) entityFromRuntimeID(id uint64) (world.Entity, bool) {
	s.entityMutex.RLock()
	e, ok := s.entities[id]
	s.entityMutex.RUnlock()
	return e, ok
}

// vec32To64 converts a mgl32.Vec3 to a mgl64.Vec3.
func vec32To64(vec3 mgl32.Vec3) mgl64.Vec3 {
	return mgl64.Vec3{float64(vec3[0]), float64(vec3[1]), float64(vec3[2])}
}

// vec64To32 converts a mgl64.Vec3 to a mgl32.Vec3.
func vec64To32(vec3 mgl64.Vec3) mgl32.Vec3 {
	return mgl32.Vec3{float32(vec3[0]), float32(vec3[1]), float32(vec3[2])}
}

// abs ...
func abs(a int) int {
	if a < 0 {
		return -a
	}
	return a
}<|MERGE_RESOLUTION|>--- conflicted
+++ resolved
@@ -38,7 +38,6 @@
 			continue
 		}
 
-<<<<<<< HEAD
 		ind := int16(center.Y()) + int16(offset[1]) - int16(r[0])>>4
 		if ind < 0 || ind >= int16(len(ch.Sub())) {
 			entries = append(entries, protocol.SubChunkEntry{Result: protocol.SubChunkResultIndexOutOfBounds, Offset: offset})
@@ -69,22 +68,6 @@
 		} else if lower {
 			heightMapType, heightMap = protocol.HeightMapDataTooLow, nil
 		}
-=======
-// sendBlobHashes sends chunk blob hashes of the data of the chunk and stores the data in a map of blobs. Only
-// data that the client doesn't yet have will be sent over the network.
-func (s *Session) sendBlobHashes(pos world.ChunkPos, c *chunk.Chunk, blockEntities map[cube.Pos]world.Block) {
-	var (
-		data   = chunk.Encode(c, chunk.NetworkEncoding)
-		count  = uint32(len(data.SubChunks))
-		blobs  = append(data.SubChunks, data.Biomes)
-		hashes = make([]uint64, len(blobs))
-		m      = make(map[uint64]struct{}, len(blobs))
-	)
-	for i, blob := range blobs {
-		h := xxhash.Sum64(blob)
-		hashes[i], m[h] = h, struct{}{}
-	}
->>>>>>> 6a39d633
 
 		sub := ch.Sub()[ind]
 		if sub.Empty() {
