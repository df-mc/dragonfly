--- conflicted
+++ resolved
@@ -427,27 +427,24 @@
 			Position:  vec64To32(pos),
 		})
 		return
-<<<<<<< HEAD
+	case sound.GhastWarning:
+		s.writePacket(&packet.LevelEvent{
+			EventType: packet.LevelEventSoundGhastWarning,
+			Position:  vec64To32(pos),
+		})
+		return
+	case sound.GhastShoot:
+		s.writePacket(&packet.LevelEvent{
+			EventType: packet.LevelEventSoundGhastFireball,
+			Position:  vec64To32(pos),
+		})
+		return
 	case sound.FurnaceCrackle:
 		pk.SoundType = packet.SoundEventFurnaceUse
 	case sound.BlastFurnaceCrackle:
 		pk.SoundType = packet.SoundEventBlastFurnaceUse
 	case sound.SmokerCrackle:
 		pk.SoundType = packet.SoundEventSmokerUse
-=======
-	case sound.GhastWarning:
-		s.writePacket(&packet.LevelEvent{
-			EventType: packet.LevelEventSoundGhastWarning,
-			Position:  vec64To32(pos),
-		})
-		return
-	case sound.GhastShoot:
-		s.writePacket(&packet.LevelEvent{
-			EventType: packet.LevelEventSoundGhastFireball,
-			Position:  vec64To32(pos),
-		})
-		return
->>>>>>> 34b849a2
 	case sound.UseSpyglass:
 		pk.SoundType = packet.SoundEventUseSpyglass
 	case sound.StopUsingSpyglass:
