--- conflicted
+++ resolved
@@ -8,7 +8,6 @@
 	"github.com/df-mc/dragonfly/server/event"
 	"github.com/df-mc/dragonfly/server/item"
 	"github.com/df-mc/dragonfly/server/item/creative"
-	"github.com/df-mc/dragonfly/server/world/recipes"
 	"github.com/sandertv/gophertunnel/minecraft/protocol"
 	"github.com/sandertv/gophertunnel/minecraft/protocol/packet"
 	"math"
@@ -72,8 +71,6 @@
 
 	for _, action := range req.Actions {
 		switch a := action.(type) {
-		case *protocol.CraftRecipeStackRequestAction:
-			err = h.handleCraft(a, s)
 		case *protocol.TakeStackRequestAction:
 			err = h.handleTake(a, s)
 		case *protocol.PlaceStackRequestAction:
@@ -88,7 +85,7 @@
 			err = h.handleBeaconPayment(a, s)
 		case *protocol.CraftCreativeStackRequestAction:
 			err = h.handleCreativeCraft(a, s)
-		case *protocol.ConsumeStackRequestAction, *protocol.CraftResultsDeprecatedStackRequestAction, *protocol.MineBlockStackRequestAction:
+		case *protocol.CraftResultsDeprecatedStackRequestAction:
 			// Don't do anything with this.
 		default:
 			return fmt.Errorf("unhandled stack request action %#v", action)
@@ -108,11 +105,6 @@
 
 // handlePlace handles a Place stack request action.
 func (h *ItemStackRequestHandler) handlePlace(a *protocol.PlaceStackRequestAction, s *Session) error {
-	// Fix the container IDs before updating anything, otherwise we could have issues with future requests.
-	// These issues only happen on place, hence why we're only checking for wrong container IDs here.
-	a.Source.ContainerID = fixID(a.Source.ContainerID)
-	a.Destination.ContainerID = fixID(a.Destination.ContainerID)
-
 	return h.handleTransfer(a.Source, a.Destination, a.Count, s)
 }
 
@@ -178,42 +170,6 @@
 	return nil
 }
 
-<<<<<<< HEAD
-// handleCraft handles the Craft stack request action.
-func (h *ItemStackRequestHandler) handleCraft(a *protocol.CraftRecipeStackRequestAction, s *Session) error {
-	r, ok := s.recipeMapping[a.RecipeNetworkID]
-	if !ok {
-		return fmt.Errorf("invalid recipe network id sent")
-	}
-
-	var expectedInputs []recipes.Item
-	var output item.Stack
-
-	switch r := r.(type) {
-	case recipes.ShapelessRecipe:
-		expectedInputs, output = r.Inputs, r.Output
-	case recipes.ShapedRecipe:
-		expectedInputs, output = r.Inputs, r.Output
-	default:
-		return fmt.Errorf("tried crafting an invalid recipe: %T", r)
-	}
-
-	if !h.hasRequiredInputs(expectedInputs, s) {
-		return fmt.Errorf("tried crafting without required inputs")
-	}
-
-	if err := h.removeInputs(expectedInputs, s); err != nil {
-		return err
-	}
-
-	h.setItemInSlot(protocol.StackRequestSlotInfo{
-		ContainerID:    containerCraftingResult,
-		Slot:           craftingResultIndex,
-		StackNetworkID: item_id(output),
-	}, output, s)
-
-	return nil
-=======
 // call uses an event.Context, slot and item.Stack to call the event handler function passed. An error is returned if
 // the event.Context was cancelled either before or after the call.
 func call(ctx *event.Context, slot int, it item.Stack, f func(ctx *event.Context, slot int, it item.Stack)) error {
@@ -228,7 +184,6 @@
 		})
 	})
 	return err
->>>>>>> d9d4a44b
 }
 
 // handleCreativeCraft handles the CreativeCraft request action.
@@ -531,88 +486,6 @@
 			RequestID: id,
 		}},
 	})
-<<<<<<< HEAD
-	h.changes = map[byte]map[byte]protocol.StackResponseSlotInfo{}
-}
-
-// hasRequiredInputs checks and validates the inputs for a crafting grid.
-func (h *ItemStackRequestHandler) hasRequiredInputs(inputs []recipes.Item, s *Session) bool {
-	offset := s.craftingOffset()
-
-	var satisfiedInputs int
-	for i := byte(0); i < s.craftingSize(); i++ {
-		if satisfiedInputs == len(inputs) {
-			break
-		}
-
-		slot := i + offset
-		oldSt, err := s.ui.Item(int(slot))
-		if err != nil {
-			return false
-		}
-		if oldSt.Empty() {
-			// We should still up the satisfied inputs count if both stacks are empty.
-			if inputs[satisfiedInputs].Empty() {
-				satisfiedInputs++
-			}
-
-			continue
-		}
-
-		currentInputToMatch := inputs[satisfiedInputs]
-
-		// Items that apply to all types, so we just compare with the name and count.
-		if currentInputToMatch.AllTypes {
-			name, _ := oldSt.Item().EncodeItem()
-			otherName, _ := currentInputToMatch.Item().EncodeItem()
-			if name == otherName && oldSt.Count() >= currentInputToMatch.Count() {
-				satisfiedInputs++
-			}
-		} else {
-			if oldSt.Comparable(currentInputToMatch.Stack) {
-				satisfiedInputs++
-			}
-		}
-	}
-
-	return satisfiedInputs == len(inputs)
-}
-
-// removeInputs removes the inputs passed in the crafting grid.
-func (h *ItemStackRequestHandler) removeInputs(inputs []recipes.Item, s *Session) error {
-	offset := s.craftingOffset()
-
-	var index int
-	for i := byte(0); i < s.craftingSize(); i++ {
-		if index == len(inputs) {
-			break
-		}
-
-		slot := i + offset
-		oldSt, err := s.ui.Item(int(slot))
-		if err != nil {
-			return fmt.Errorf("expected item doesn't exist: " + err.Error())
-		}
-		if oldSt.Empty() {
-			// We should still up the index if the expected input is empty.
-			if inputs[index].Empty() {
-				index++
-			}
-
-			continue
-		}
-
-		st := oldSt.Grow(-inputs[index].Count())
-		h.setItemInSlot(protocol.StackRequestSlotInfo{
-			ContainerID:    containerCraftingGrid,
-			Slot:           slot,
-			StackNetworkID: item_id(st),
-		}, st, s)
-		index++
-	}
-
-	return nil
-=======
 	// Revert changes that we already made for valid actions.
 	for container, slots := range h.changes {
 		for slot, info := range slots {
@@ -621,5 +494,4 @@
 		}
 	}
 	h.changes = map[byte]map[byte]changeInfo{}
->>>>>>> d9d4a44b
 }