--- conflicted
+++ resolved
@@ -251,22 +251,10 @@
 	_ = s.offHand.Close()
 	_ = s.armour.Close()
 
-<<<<<<< HEAD
-	s.closeCurrentContainer()
-	_ = s.chunkLoader.Close()
-
-	s.c.Wake()
-	s.c.World().RemoveEntity(s.c)
-
-	// This should always be called last due to the timing of the removal of entity runtime IDs.
-	s.closePlayerList()
-	s.entityMutex.Lock()
-	s.entityRuntimeIDs, s.entities = map[world.Entity]uint64{}, map[uint64]world.Entity{}
-	s.entityMutex.Unlock()
-=======
 	s.closeCurrentContainer(tx)
 	s.chunkLoader.Close(tx)
->>>>>>> 206bf97c
+
+	s.c.Wake()
 
 	if s.quitMessage != "" {
 		_, _ = fmt.Fprintln(chat.Global, text.Colourf("<yellow>%v</yellow>", fmt.Sprintf(s.quitMessage, s.conn.IdentityData().DisplayName)))
