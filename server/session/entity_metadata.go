package session

import (
	"github.com/df-mc/dragonfly/server/block/cube"
	"github.com/df-mc/dragonfly/server/entity/effect"
	"github.com/df-mc/dragonfly/server/internal/nbtconv"
	"github.com/df-mc/dragonfly/server/item"
	"github.com/df-mc/dragonfly/server/item/potion"
	"github.com/df-mc/dragonfly/server/world"
	"time"
)

// entityMetadata represents a map that holds metadata associated with an entity. The data held in the map
// depends on the entity and varies on a per-entity basis.
type entityMetadata map[uint32]any

// parseEntityMetadata returns an entity metadata object with default values. It is equivalent to setting
// all properties to their default values and disabling all flags.
func (s *Session) parseEntityMetadata(e world.Entity) entityMetadata {
	bb := e.BBox()
	m := entityMetadata{
		dataKeyBoundingBoxWidth:  float32(bb.Width()),
		dataKeyBoundingBoxHeight: float32(bb.Height()),
		dataKeyPotionColour:      int32(0),
		dataKeyPotionAmbient:     byte(0),
		dataKeyColour:            byte(0),
		dataKeyFlags:             int64(0),
		dataKeyPlayerFlags:       byte(0),
	}

	m.setFlag(dataKeyFlags, dataFlagAffectedByGravity)
	m.setFlag(dataKeyFlags, dataFlagCanClimb)
	if sn, ok := e.(sneaker); ok && sn.Sneaking() {
		m.setFlag(dataKeyFlags, dataFlagSneaking)
	}
	if sp, ok := e.(sprinter); ok && sp.Sprinting() {
		m.setFlag(dataKeyFlags, dataFlagSprinting)
	}
	if sw, ok := e.(swimmer); ok && sw.Swimming() {
		m.setFlag(dataKeyFlags, dataFlagSwimming)
	}
	if b, ok := e.(breather); ok {
		m[dataKeyAir] = int16(b.AirSupply().Milliseconds() / 50)
		m[dataKeyMaxAir] = int16(b.MaxAirSupply().Milliseconds() / 50)
		if b.Breathing() {
			m.setFlag(dataKeyFlags, dataFlagBreathing)
		}
	}
	if i, ok := e.(invisible); ok && i.Invisible() {
		m.setFlag(dataKeyFlags, dataFlagInvisible)
	}
	if i, ok := e.(immobile); ok && i.Immobile() {
		m.setFlag(dataKeyFlags, dataFlagNoAI)
	}
	if o, ok := e.(onFire); ok && o.OnFireDuration() > 0 {
		m.setFlag(dataKeyFlags, dataFlagOnFire)
	}
	if u, ok := e.(using); ok && u.UsingItem() {
		m.setFlag(dataKeyFlags, dataFlagUsingItem)
	}
	if c, ok := e.(arrow); ok && c.Critical() {
		m.setFlag(dataKeyFlags, dataFlagCritical)
	}
	if g, ok := e.(gameMode); ok && g.GameMode().HasCollision() {
		m.setFlag(dataKeyFlags, dataFlagHasCollision)
	}
	if o, ok := e.(orb); ok {
		m[dataKeyExperienceValue] = int32(o.Experience())
	}
	if o, ok := e.(firework); ok {
		m[dataKeyFireworkItem] = nbtconv.WriteItem(item.NewStack(o.Firework(), 1), false)
	}
	if sc, ok := e.(scaled); ok {
		m[dataKeyScale] = float32(sc.Scale())
	}
	if o, ok := e.(owned); ok {
		m[dataKeyOwnerRuntimeID] = int64(s.entityRuntimeID(o.Owner()))
	}
	if t, ok := e.(tnt); ok {
		m[dataKeyFuseLength] = int32(t.Fuse().Milliseconds() / 50)
		m.setFlag(dataKeyFlags, dataFlagIgnited)
	}
	if n, ok := e.(named); ok {
		m[dataKeyNameTag] = n.NameTag()
		m[dataKeyAlwaysShowNameTag] = uint8(1)
		m.setFlag(dataKeyFlags, dataFlagAlwaysShowNameTag)
		m.setFlag(dataKeyFlags, dataFlagCanShowNameTag)
	}
	if sc, ok := e.(scoreTag); ok {
		m[dataKeyScoreTag] = sc.ScoreTag()
	}
<<<<<<< HEAD
	if sl, ok := e.(sleeper); ok {
		if pos, ok := sl.Sleeping(); ok {
			m[dataKeyBedPosition] = blockPosToProtocol(pos)
			m.setFlag(dataKeyPlayerFlags, dataPlayerFlagSleep)
=======
	if c, ok := e.(areaEffectCloud); ok {
		radius, radiusOnUse, radiusGrowth := c.Radius()
		colour, am := effect.ResultingColour(c.Effects())
		m[dataKeyAreaEffectCloudDuration] = int32(c.Duration().Milliseconds() / 50)
		m[dataKeyAreaEffectCloudRadius] = float32(radius)
		m[dataKeyAreaEffectCloudRadiusChangeOnPickup] = float32(radiusOnUse)
		m[dataKeyAreaEffectCloudRadiusPerTick] = float32(radiusGrowth)
		m[dataKeyPotionColour] = nbtconv.Int32FromRGBA(colour)
		if am {
			m[dataKeyPotionAmbient] = byte(1)
		} else {
			m[dataKeyPotionAmbient] = byte(0)
>>>>>>> c498de81
		}
	}
	if p, ok := e.(splash); ok {
		m[dataKeyPotionAuxValue] = int16(p.Type().Uint8())
	}
	if g, ok := e.(glint); ok && g.Glint() {
		m.setFlag(dataKeyFlags, dataFlagEnchanted)
	}
	if l, ok := e.(lingers); ok && l.Lingers() {
		m.setFlag(dataKeyFlags, dataFlagLinger)
	}
	if t, ok := e.(tipped); ok {
		if tip := t.Tip().Uint8(); tip > 4 {
			m[dataKeyCustomDisplay] = tip + 1
		}
	}
	if eff, ok := e.(effectBearer); ok && len(eff.Effects()) > 0 {
		colour, am := effect.ResultingColour(eff.Effects())
		m[dataKeyPotionColour] = nbtconv.Int32FromRGBA(colour)
		if am {
			m[dataKeyPotionAmbient] = byte(1)
		} else {
			m[dataKeyPotionAmbient] = byte(0)
		}
	}
	return m
}

// setFlag sets a flag with a specific index in the int64 stored in the entity metadata map to the value
// passed. It is typically used for entity metadata flags.
func (m entityMetadata) setFlag(key uint32, index uint8) {
	v := m[key]
	switch key {
	case dataKeyPlayerFlags:
		m[key] = v.(byte) ^ (1 << index)
	default:
		m[key] = v.(int64) ^ (1 << int64(index))
	}
}

//noinspection GoUnusedConst
const (
	dataKeyFlags = iota
	dataKeyHealth
	dataKeyVariant
	dataKeyColour
	dataKeyNameTag
	dataKeyOwnerRuntimeID
	dataKeyTargetRuntimeID
	dataKeyAir
	dataKeyPotionColour
	dataKeyPotionAmbient
<<<<<<< HEAD
	dataKeyExperienceValue   = 15
	dataKeyFireworkItem      = 16
	dataKeyCustomDisplay     = 18
	dataKeyPlayerFlags       = 26
	dataKeyBedPosition       = 28
	dataKeyPotionAuxValue    = 36
	dataKeyScale             = 38
	dataKeyMaxAir            = 42
	dataKeyBoundingBoxWidth  = 53
	dataKeyBoundingBoxHeight = 54
	dataKeyFuseLength        = 55
	dataKeyAlwaysShowNameTag = 81
	dataKeyScoreTag          = 84
=======
	dataKeyExperienceValue                     = 15
	dataKeyFireworkItem                        = 16
	dataKeyCustomDisplay                       = 18
	dataKeyPotionAuxValue                      = 36
	dataKeyScale                               = 38
	dataKeyMaxAir                              = 42
	dataKeyBoundingBoxWidth                    = 53
	dataKeyBoundingBoxHeight                   = 54
	dataKeyFuseLength                          = 55
	dataKeyAreaEffectCloudRadius               = 61
	dataKeyAreaEffectCloudParticleID           = 63
	dataKeyAlwaysShowNameTag                   = 81
	dataKeyScoreTag                            = 84
	dataKeyAreaEffectCloudDuration             = 95
	dataKeyAreaEffectCloudSpawnTime            = 96
	dataKeyAreaEffectCloudRadiusPerTick        = 97
	dataKeyAreaEffectCloudRadiusChangeOnPickup = 98
	dataKeyAreaEffectCloudPickupCount          = 99
>>>>>>> c498de81
)

const (
	dataPlayerFlagSleep = iota + 1
)

//noinspection GoUnusedConst
const (
	dataFlagOnFire = iota
	dataFlagSneaking
	dataFlagRiding
	dataFlagSprinting
	dataFlagUsingItem
	dataFlagInvisible
	dataFlagIgnited           = 10
	dataFlagCritical          = 13
	dataFlagCanShowNameTag    = 14
	dataFlagAlwaysShowNameTag = 15
	dataFlagNoAI              = 16
	dataFlagCanClimb          = 19
	dataFlagBreathing         = 35
	dataFlagLinger            = 46
	dataFlagHasCollision      = 47
	dataFlagAffectedByGravity = 48
	dataFlagEnchanted         = 51
	dataFlagSwimming          = 56
)

type sneaker interface {
	Sneaking() bool
}

type sprinter interface {
	Sprinting() bool
}

type swimmer interface {
	Swimming() bool
}

type breather interface {
	Breathing() bool
	AirSupply() time.Duration
	MaxAirSupply() time.Duration
}

type immobile interface {
	Immobile() bool
}

type invisible interface {
	Invisible() bool
}

type scaled interface {
	Scale() float64
}

type owned interface {
	Owner() world.Entity
}

type named interface {
	NameTag() string
}

type scoreTag interface {
	ScoreTag() string
}

type splash interface {
	Type() potion.Potion
}

type glint interface {
	Glint() bool
}

type lingers interface {
	Lingers() bool
}

type areaEffectCloud interface {
	effectBearer
	Duration() time.Duration
	Radius() (radius, radiusOnUse, radiusGrowth float64)
}

type onFire interface {
	OnFireDuration() time.Duration
}

type effectBearer interface {
	Effects() []effect.Effect
}

type tipped interface {
	Tip() potion.Potion
}

type using interface {
	UsingItem() bool
}

type arrow interface {
	Critical() bool
}

type orb interface {
	Experience() int
}

type firework interface {
	Firework() item.Firework
}

type gameMode interface {
	GameMode() world.GameMode
}

type tnt interface {
	Fuse() time.Duration
}

type sleeper interface {
	Sleeping() (cube.Pos, bool)
}<|MERGE_RESOLUTION|>--- conflicted
+++ resolved
@@ -89,12 +89,12 @@
 	if sc, ok := e.(scoreTag); ok {
 		m[dataKeyScoreTag] = sc.ScoreTag()
 	}
-<<<<<<< HEAD
 	if sl, ok := e.(sleeper); ok {
 		if pos, ok := sl.Sleeping(); ok {
 			m[dataKeyBedPosition] = blockPosToProtocol(pos)
 			m.setFlag(dataKeyPlayerFlags, dataPlayerFlagSleep)
-=======
+		}
+	}
 	if c, ok := e.(areaEffectCloud); ok {
 		radius, radiusOnUse, radiusGrowth := c.Radius()
 		colour, am := effect.ResultingColour(c.Effects())
@@ -107,7 +107,6 @@
 			m[dataKeyPotionAmbient] = byte(1)
 		} else {
 			m[dataKeyPotionAmbient] = byte(0)
->>>>>>> c498de81
 		}
 	}
 	if p, ok := e.(splash); ok {
@@ -160,24 +159,11 @@
 	dataKeyAir
 	dataKeyPotionColour
 	dataKeyPotionAmbient
-<<<<<<< HEAD
-	dataKeyExperienceValue   = 15
-	dataKeyFireworkItem      = 16
-	dataKeyCustomDisplay     = 18
-	dataKeyPlayerFlags       = 26
-	dataKeyBedPosition       = 28
-	dataKeyPotionAuxValue    = 36
-	dataKeyScale             = 38
-	dataKeyMaxAir            = 42
-	dataKeyBoundingBoxWidth  = 53
-	dataKeyBoundingBoxHeight = 54
-	dataKeyFuseLength        = 55
-	dataKeyAlwaysShowNameTag = 81
-	dataKeyScoreTag          = 84
-=======
 	dataKeyExperienceValue                     = 15
 	dataKeyFireworkItem                        = 16
 	dataKeyCustomDisplay                       = 18
+	dataKeyPlayerFlags       = 26
+	dataKeyBedPosition       = 28
 	dataKeyPotionAuxValue                      = 36
 	dataKeyScale                               = 38
 	dataKeyMaxAir                              = 42
@@ -193,7 +179,6 @@
 	dataKeyAreaEffectCloudRadiusPerTick        = 97
 	dataKeyAreaEffectCloudRadiusChangeOnPickup = 98
 	dataKeyAreaEffectCloudPickupCount          = 99
->>>>>>> c498de81
 )
 
 const (
