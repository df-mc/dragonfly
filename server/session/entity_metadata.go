--- conflicted
+++ resolved
@@ -79,16 +79,10 @@
 	if sc, ok := e.(scaled); ok {
 		m[dataKeyScale] = float32(sc.Scale())
 	}
-<<<<<<< HEAD
-=======
-	if o, ok := e.(owned); ok {
-		m[dataKeyOwnerRuntimeID] = int64(s.entityRuntimeID(o.Owner()))
-	}
 	if t, ok := e.(tnt); ok {
 		m[dataKeyFuseLength] = int32(t.Fuse().Milliseconds() / 50)
 		m.setFlag(dataKeyFlags, dataFlagIgnited)
 	}
->>>>>>> bd9d7431
 	if n, ok := e.(named); ok {
 		m[dataKeyNameTag] = n.NameTag()
 		m[dataKeyAlwaysShowNameTag] = uint8(1)
