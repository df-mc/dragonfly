package session

import (
	"github.com/df-mc/dragonfly/server/block/cube"
	"github.com/df-mc/dragonfly/server/entity/effect"
	"github.com/df-mc/dragonfly/server/internal/nbtconv"
	"github.com/df-mc/dragonfly/server/item"
	"github.com/df-mc/dragonfly/server/item/potion"
	"github.com/df-mc/dragonfly/server/world"
	"image/color"
	"time"
)

// entityMetadata represents a map that holds metadata associated with an entity. The data held in the map
// depends on the entity and varies on a per-entity basis.
type entityMetadata map[uint32]any

// parseEntityMetadata returns an entity metadata object with default values. It is equivalent to setting
// all properties to their default values and disabling all flags.
func (s *Session) parseEntityMetadata(e world.Entity) entityMetadata {
	bb := e.BBox()
	m := entityMetadata{
		dataKeyBoundingBoxWidth:  float32(bb.Width()),
		dataKeyBoundingBoxHeight: float32(bb.Height()),
		dataKeyPotionColour:      int32(0),
		dataKeyPotionAmbient:     byte(0),
		dataKeyColour:            byte(0),
		dataKeyFlags:             int64(0),
		dataKeyPlayerFlags:       byte(0),
	}

	m.setFlag(dataKeyFlags, dataFlagAffectedByGravity)
	m.setFlag(dataKeyFlags, dataFlagCanClimb)
	if sn, ok := e.(sneaker); ok && sn.Sneaking() {
		m.setFlag(dataKeyFlags, dataFlagSneaking)
	}
	if sp, ok := e.(sprinter); ok && sp.Sprinting() {
		m.setFlag(dataKeyFlags, dataFlagSprinting)
	}
	if sw, ok := e.(swimmer); ok && sw.Swimming() {
		m.setFlag(dataKeyFlags, dataFlagSwimming)
	}
	if b, ok := e.(breather); ok {
		m[dataKeyAir] = int16(b.AirSupply().Milliseconds() / 50)
		m[dataKeyMaxAir] = int16(b.MaxAirSupply().Milliseconds() / 50)
		if b.Breathing() {
			m.setFlag(dataKeyFlags, dataFlagBreathing)
		}
	}
	if i, ok := e.(invisible); ok && i.Invisible() {
		m.setFlag(dataKeyFlags, dataFlagInvisible)
	}
	if i, ok := e.(immobile); ok && i.Immobile() {
		m.setFlag(dataKeyFlags, dataFlagNoAI)
	}
	if o, ok := e.(onFire); ok && o.OnFireDuration() > 0 {
		m.setFlag(dataKeyFlags, dataFlagOnFire)
	}
	if u, ok := e.(using); ok && u.UsingItem() {
		m.setFlag(dataKeyFlags, dataFlagUsingItem)
	}
	if c, ok := e.(arrow); ok && c.Critical() {
		m.setFlag(dataKeyFlags, dataFlagCritical)
	}
	if g, ok := e.(gameMode); ok && g.GameMode().HasCollision() {
		m.setFlag(dataKeyFlags, dataFlagHasCollision)
	}
	if o, ok := e.(orb); ok {
		m[dataKeyExperienceValue] = int32(o.Experience())
	}
	if o, ok := e.(firework); ok {
		m[dataKeyFireworkItem] = nbtconv.WriteItem(item.NewStack(o.Firework(), 1), false)
	}
	if sc, ok := e.(scaled); ok {
		m[dataKeyScale] = float32(sc.Scale())
	}
	if o, ok := e.(owned); ok {
		m[dataKeyOwnerRuntimeID] = int64(s.entityRuntimeID(o.Owner()))
	}
	if t, ok := e.(tnt); ok {
		m[dataKeyFuseLength] = int32(t.Fuse().Milliseconds() / 50)
		m.setFlag(dataKeyFlags, dataFlagIgnited)
	}
	if n, ok := e.(named); ok {
		m[dataKeyNameTag] = n.NameTag()
		m[dataKeyAlwaysShowNameTag] = uint8(1)
		m.setFlag(dataKeyFlags, dataFlagAlwaysShowNameTag)
		m.setFlag(dataKeyFlags, dataFlagCanShowNameTag)
	}
	if sc, ok := e.(scoreTag); ok {
		m[dataKeyScoreTag] = sc.ScoreTag()
	}
	if sl, ok := e.(sleeper); ok {
		if pos, ok := sl.Sleeping(); ok {
			m[dataKeyBedPosition] = blockPosToProtocol(pos)
			m.setFlag(dataKeyPlayerFlags, dataPlayerFlagSleep)
		}
	}
	if p, ok := e.(splash); ok {
		m[dataKeyPotionAuxValue] = int16(p.Type().Uint8())
	}
	if g, ok := e.(glint); ok && g.Glint() {
		m.setFlag(dataKeyFlags, dataFlagEnchanted)
	}
	if t, ok := e.(tipped); ok {
		if tip := t.Tip().Uint8(); tip > 4 {
			m[dataKeyCustomDisplay] = tip + 1
		}
	}
	if eff, ok := e.(effectBearer); ok && len(eff.Effects()) > 0 {
		colour, am := effect.ResultingColour(eff.Effects())
		if (colour != color.RGBA{}) {
			m[dataKeyPotionColour] = nbtconv.Int32FromRGBA(colour)
			if am {
				m[dataKeyPotionAmbient] = byte(1)
			} else {
				m[dataKeyPotionAmbient] = byte(0)
			}
		}
	}
	return m
}

// setFlag sets a flag with a specific index in the int64 stored in the entity metadata map to the value
// passed. It is typically used for entity metadata flags.
func (m entityMetadata) setFlag(key uint32, index uint8) {
	v := m[key]
	switch key {
	case dataKeyPlayerFlags:
		m[key] = v.(byte) ^ (1 << index)
	default:
		m[key] = v.(int64) ^ (1 << int64(index))
	}
}

//noinspection GoUnusedConst
const (
	dataKeyFlags = iota
	dataKeyHealth
	dataKeyVariant
	dataKeyColour
	dataKeyNameTag
	dataKeyOwnerRuntimeID
	dataKeyTargetRuntimeID
	dataKeyAir
	dataKeyPotionColour
	dataKeyPotionAmbient
	dataKeyExperienceValue   = 15
	dataKeyFireworkItem      = 16
	dataKeyCustomDisplay     = 18
	dataKeyPlayerFlags       = 26
	dataKeyBedPosition       = 28
	dataKeyPotionAuxValue    = 36
	dataKeyScale             = 38
	dataKeyMaxAir            = 42
	dataKeyBoundingBoxWidth  = 53
	dataKeyBoundingBoxHeight = 54
	dataKeyFuseLength        = 55
	dataKeyAlwaysShowNameTag = 81
	dataKeyScoreTag          = 84
)

const (
	dataPlayerFlagSleep = iota + 1
)

//noinspection GoUnusedConst
const (
	dataFlagOnFire = iota
	dataFlagSneaking
	dataFlagRiding
	dataFlagSprinting
	dataFlagUsingItem
	dataFlagInvisible
	dataFlagIgnited           = 10
	dataFlagCritical          = 13
	dataFlagCanShowNameTag    = 14
	dataFlagAlwaysShowNameTag = 15
	dataFlagNoAI              = 16
	dataFlagCanClimb          = 19
	dataFlagBreathing         = 35
	dataFlagHasCollision      = 47
	dataFlagAffectedByGravity = 48
	dataFlagEnchanted         = 51
	dataFlagSwimming          = 56
)

type sneaker interface {
	Sneaking() bool
}

type sprinter interface {
	Sprinting() bool
}

type swimmer interface {
	Swimming() bool
}

type breather interface {
	Breathing() bool
	AirSupply() time.Duration
	MaxAirSupply() time.Duration
}

type immobile interface {
	Immobile() bool
}

type invisible interface {
	Invisible() bool
}

type scaled interface {
	Scale() float64
}

type owned interface {
	Owner() world.Entity
}

type named interface {
	NameTag() string
}

type scoreTag interface {
	ScoreTag() string
}

type splash interface {
	Type() potion.Potion
}

type glint interface {
	Glint() bool
}

type onFire interface {
	OnFireDuration() time.Duration
}

type effectBearer interface {
	Effects() []effect.Effect
}

type tipped interface {
	Tip() potion.Potion
}

type using interface {
	UsingItem() bool
}

type arrow interface {
	Critical() bool
}

type orb interface {
	Experience() int
}

type firework interface {
	Firework() item.Firework
}

type gameMode interface {
	GameMode() world.GameMode
}

<<<<<<< HEAD
type sleeper interface {
	Sleeping() (cube.Pos, bool)
=======
type tnt interface {
	Fuse() time.Duration
>>>>>>> 00d237f6
}<|MERGE_RESOLUTION|>--- conflicted
+++ resolved
@@ -267,11 +267,10 @@
 	GameMode() world.GameMode
 }
 
-<<<<<<< HEAD
+type tnt interface {
+	Fuse() time.Duration
+}
+
 type sleeper interface {
 	Sleeping() (cube.Pos, bool)
-=======
-type tnt interface {
-	Fuse() time.Duration
->>>>>>> 00d237f6
 }