package nbtconv

import (
	"bytes"
	"encoding/gob"
	"github.com/df-mc/dragonfly/server/item"
	"github.com/df-mc/dragonfly/server/world"
	"github.com/df-mc/dragonfly/server/world/chunk"
	"sort"
)

// WriteItem encodes an item stack into a map that can be encoded using NBT.
func WriteItem(s item.Stack, disk bool) map[string]any {
	m := make(map[string]any)
	if nbt, ok := s.Item().(world.NBTer); ok {
		for k, v := range nbt.EncodeNBT() {
			m[k] = v
		}
	}
	if disk {
		writeItemStack(m, s)
	}
	writeDamage(m, s, disk)
<<<<<<< HEAD
	writeRepairCost(m, s)
=======
	writeAnvilCost(m, s)
>>>>>>> bec56161
	writeDisplay(m, s)
	writeEnchantments(m, s)
	writeDragonflyData(m, s)
	return m
}

// WriteBlock encodes a world.Block into a map that can be encoded using NBT.
func WriteBlock(b world.Block) map[string]any {
	name, properties := b.EncodeBlock()
	return map[string]any{
		"name":    name,
		"states":  properties,
		"version": chunk.CurrentBlockVersion,
	}
}

// writeItemStack writes the name, metadata value, count and NBT of an item to a map ready for NBT encoding.
func writeItemStack(m map[string]any, s item.Stack) {
	m["Name"], m["Damage"] = s.Item().EncodeItem()
	if b, ok := s.Item().(world.Block); ok {
		v := map[string]any{}
		writeBlock(v, b)
		m["Block"] = v
	}
	m["Count"] = byte(s.Count())
}

// writeBlock writes the name, properties and version of a block to a map ready for NBT encoding.
func writeBlock(m map[string]any, b world.Block) {
	m["name"], m["states"] = b.EncodeBlock()
	m["version"] = chunk.CurrentBlockVersion
}

// writeDragonflyData writes additional data associated with an item.Stack to a map for NBT encoding.
func writeDragonflyData(m map[string]any, s item.Stack) {
	if v := s.Values(); len(v) != 0 {
		buf := new(bytes.Buffer)
		if err := gob.NewEncoder(buf).Encode(mapToSlice(v)); err != nil {
			panic("error encoding item user data: " + err.Error())
		}
		m["dragonflyData"] = buf.Bytes()
	}
}

// mapToSlice converts a map to a slice of the type mapValue and orders the slice by the keys in the map to ensure a
// deterministic order.
func mapToSlice(m map[string]any) []mapValue {
	values := make([]mapValue, 0, len(m))
	for k, v := range m {
		values = append(values, mapValue{K: k, V: v})
	}
	sort.Slice(values, func(i, j int) bool {
		return values[i].K < values[j].K
	})
	return values
}

// mapValue represents a value in a map. It is used to convert maps to a slice and order the slice before encoding to
// NBT to ensure a deterministic output.
type mapValue struct {
	K string
	V any
}

// writeEnchantments writes the enchantments of an item to a map for NBT encoding.
func writeEnchantments(m map[string]any, s item.Stack) {
	if len(s.Enchantments()) != 0 {
		var enchantments []map[string]any
		for _, e := range s.Enchantments() {
			if eType, ok := item.EnchantmentID(e.Type()); ok {
				enchantments = append(enchantments, map[string]any{
					"id":  int16(eType),
					"lvl": int16(e.Level()),
				})
			}
		}
		m["ench"] = enchantments
	}
}

// writeDisplay writes the display name and lore of an item to a map for NBT encoding.
func writeDisplay(m map[string]any, s item.Stack) {
	name, lore := s.CustomName(), s.Lore()
	v := map[string]any{}
	if name != "" {
		v["Name"] = name
	}
	if len(lore) != 0 {
		v["Lore"] = lore
	}
	if len(v) != 0 {
		m["display"] = v
	}
}

// writeDamage writes the damage to an item.Stack (either an int16 for disk or int32 for network) to a map for NBT
// encoding.
func writeDamage(m map[string]any, s item.Stack, disk bool) {
	if v, ok := m["Damage"]; !ok || v.(int16) == 0 {
		if _, ok := s.Item().(item.Durable); ok {
			if disk {
				m["Damage"] = int16(s.MaxDurability() - s.Durability())
			} else {
				m["Damage"] = int32(s.MaxDurability() - s.Durability())
			}
		}
	}
}

<<<<<<< HEAD
// writeRepairCost ...
func writeRepairCost(m map[string]any, s item.Stack) {
	if _, ok := s.Item().(item.Repairable); ok && s.RepairCost() > 0 {
		m["RepairCost"] = int32(s.RepairCost())
=======
// writeAnvilCost ...
func writeAnvilCost(m map[string]any, s item.Stack) {
	if cost := s.AnvilCost(); cost > 0 {
		m["RepairCost"] = int32(cost)
>>>>>>> bec56161
	}
}<|MERGE_RESOLUTION|>--- conflicted
+++ resolved
@@ -21,11 +21,7 @@
 		writeItemStack(m, s)
 	}
 	writeDamage(m, s, disk)
-<<<<<<< HEAD
-	writeRepairCost(m, s)
-=======
 	writeAnvilCost(m, s)
->>>>>>> bec56161
 	writeDisplay(m, s)
 	writeEnchantments(m, s)
 	writeDragonflyData(m, s)
@@ -135,16 +131,9 @@
 	}
 }
 
-<<<<<<< HEAD
-// writeRepairCost ...
-func writeRepairCost(m map[string]any, s item.Stack) {
-	if _, ok := s.Item().(item.Repairable); ok && s.RepairCost() > 0 {
-		m["RepairCost"] = int32(s.RepairCost())
-=======
 // writeAnvilCost ...
 func writeAnvilCost(m map[string]any, s item.Stack) {
 	if cost := s.AnvilCost(); cost > 0 {
 		m["RepairCost"] = int32(cost)
->>>>>>> bec56161
 	}
 }