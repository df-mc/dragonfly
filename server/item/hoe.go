package item

import (
	"github.com/df-mc/dragonfly/server/block/cube"
	"github.com/df-mc/dragonfly/server/world"
	"github.com/df-mc/dragonfly/server/world/sound"
	"github.com/go-gl/mathgl/mgl64"
	"time"
)

// Hoe is a tool generally used to till dirt and grass blocks into farmland blocks for planting crops.
// Additionally, a Hoe can be used to break certain types of blocks such as Crimson and Hay Blocks.
type Hoe struct {
	Tier ToolTier
}

// UseOnBlock will turn a dirt or grass block into a farmland if the necessary properties are met.
func (h Hoe) UseOnBlock(pos cube.Pos, face cube.Face, _ mgl64.Vec3, w *world.World, _ User, ctx *UseContext) bool {
	if b, ok := w.Block(pos).(tillable); ok {
		if res, ok := b.Till(); ok {
			if face == cube.FaceDown {
				// Tilled land isn't created when the bottom face is clicked.
				return false
			}
			if w.Block(pos.Add(cube.Pos{0, 1})) != air() {
				// Tilled land can only be created if air is above the grass block.
				return false
			}
			w.SetBlock(pos, res, nil)
			w.PlaySound(pos.Vec3(), sound.ItemUseOn{Block: res})
			ctx.DamageItem(1)
			return true
		}
	}
	return false
}

// tillable represents a block that can be tilled by using a hoe on it.
type tillable interface {
	// Till returns a block that results from tilling it. If tilling it does not have a result, the bool returned
	// is false.
	Till() (world.Block, bool)
}

// MaxCount ...
func (h Hoe) MaxCount() int {
	return 1
}

// AttackDamage ...
func (h Hoe) AttackDamage() float64 {
	return h.Tier.BaseAttackDamage + 1
}

// ToolType ...
func (h Hoe) ToolType() ToolType {
	return TypeHoe
}

// HarvestLevel returns the level that this hoe is able to harvest. If a block has a harvest level above
// this one, this hoe won't be able to harvest it.
func (h Hoe) HarvestLevel() int {
	return h.Tier.HarvestLevel
}

// BaseMiningEfficiency ...
func (h Hoe) BaseMiningEfficiency(world.Block) float64 {
	return h.Tier.BaseMiningEfficiency
}

// DurabilityInfo ...
func (h Hoe) DurabilityInfo() DurabilityInfo {
	return DurabilityInfo{
		MaxDurability:    h.Tier.Durability,
		BrokenItem:       simpleItem(Stack{}),
		AttackDurability: 2,
		BreakDurability:  1,
	}
}

<<<<<<< HEAD
// SmeltInfo ...
func (h Hoe) SmeltInfo() SmeltInfo {
	switch h.Tier {
	case ToolTierIron:
		return SmeltInfo{
			Product:    NewStack(IronNugget{}, 1),
			Experience: 0.1,
		}
	case ToolTierGold:
		return SmeltInfo{
			Product:    NewStack(GoldNugget{}, 1),
			Experience: 0.1,
		}
	}
	return SmeltInfo{}
}

// FuelInfo ...
func (h Hoe) FuelInfo() FuelInfo {
	if h.Tier == ToolTierWood {
		return FuelInfo{Duration: time.Second * 10}
	}
	return FuelInfo{}
=======
// RepairableBy ...
func (h Hoe) RepairableBy(i Stack) bool {
	return toolTierRepairable(h.Tier)(i)
>>>>>>> 34b849a2
}

// EncodeItem ...
func (h Hoe) EncodeItem() (name string, meta int16) {
	return "minecraft:" + h.Tier.Name + "_hoe", 0
}<|MERGE_RESOLUTION|>--- conflicted
+++ resolved
@@ -78,7 +78,6 @@
 	}
 }
 
-<<<<<<< HEAD
 // SmeltInfo ...
 func (h Hoe) SmeltInfo() SmeltInfo {
 	switch h.Tier {
@@ -102,11 +101,11 @@
 		return FuelInfo{Duration: time.Second * 10}
 	}
 	return FuelInfo{}
-=======
+}
+
 // RepairableBy ...
 func (h Hoe) RepairableBy(i Stack) bool {
 	return toolTierRepairable(h.Tier)(i)
->>>>>>> 34b849a2
 }
 
 // EncodeItem ...
