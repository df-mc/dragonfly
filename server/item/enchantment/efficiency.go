package enchantment

import (
	"github.com/df-mc/dragonfly/server/item"
	"github.com/df-mc/dragonfly/server/world"
)

// Efficiency is an enchantment that increases mining speed.
type Efficiency struct{}

// Addend returns the mining speed addend from efficiency.
func (Efficiency) Addend(level int) float64 {
	return float64(level*level + 1)
}

// Name ...
func (Efficiency) Name() string {
	return "Efficiency"
}

// MaxLevel ...
func (Efficiency) MaxLevel() int {
	return 5
}

// MinCost ...
func (Efficiency) MinCost(level int) int {
	return 1 + 10*(level-1)
}

// MaxCost ...
func (e Efficiency) MaxCost(level int) int {
	return e.MinCost(level) + 50
}

// Rarity ...
func (Efficiency) Rarity() item.EnchantmentRarity {
	return item.EnchantmentRarityCommon
}

<<<<<<< HEAD
// CompatibleWithOther ...
func (Efficiency) CompatibleWithOther(item.EnchantmentType) bool {
=======
// CompatibleWithEnchantment ...
func (e Efficiency) CompatibleWithEnchantment(item.EnchantmentType) bool {
>>>>>>> 0c47c533
	return true
}

// CompatibleWithItem ...
func (Efficiency) CompatibleWithItem(i world.Item) bool {
	t, ok := i.(item.Tool)
	return ok && (t.ToolType() != item.TypeSword && t.ToolType() != item.TypeNone)
}<|MERGE_RESOLUTION|>--- conflicted
+++ resolved
@@ -38,13 +38,8 @@
 	return item.EnchantmentRarityCommon
 }
 
-<<<<<<< HEAD
-// CompatibleWithOther ...
-func (Efficiency) CompatibleWithOther(item.EnchantmentType) bool {
-=======
 // CompatibleWithEnchantment ...
 func (e Efficiency) CompatibleWithEnchantment(item.EnchantmentType) bool {
->>>>>>> 0c47c533
 	return true
 }
 
