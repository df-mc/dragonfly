package enchantment

import (
	"github.com/df-mc/dragonfly/server/item"
	"github.com/df-mc/dragonfly/server/world"
)

// Efficiency is an enchantment that increases mining speed.
type Efficiency struct{}

<<<<<<< HEAD
// Addend returns the mining speed addend from efficiency.
func (Efficiency) Addend(level int) float64 {
	return float64(level*level + 1)
}

=======
>>>>>>> 86f67bde
// Name ...
func (Efficiency) Name() string {
	return "Efficiency"
}

// MaxLevel ...
func (Efficiency) MaxLevel() int {
	return 5
}

// MinCost ...
func (Efficiency) MinCost(level int) int {
	return 1 + 10*(level-1)
}

// MaxCost ...
func (e Efficiency) MaxCost(level int) int {
	return e.MinCost(level) + 50
}

// Rarity ...
func (Efficiency) Rarity() item.EnchantmentRarity {
	return item.EnchantmentRarityCommon
}

// Addend returns the mining speed addend from efficiency.
func (Efficiency) Addend(level int) float64 {
	return float64(level*level + 1)
}

// CompatibleWithEnchantment ...
func (Efficiency) CompatibleWithEnchantment(item.EnchantmentType) bool {
	return true
}

// CompatibleWithItem ...
func (Efficiency) CompatibleWithItem(i world.Item) bool {
	t, ok := i.(item.Tool)
	return ok && (t.ToolType() != item.TypeSword && t.ToolType() != item.TypeNone)
}<|MERGE_RESOLUTION|>--- conflicted
+++ resolved
@@ -8,14 +8,6 @@
 // Efficiency is an enchantment that increases mining speed.
 type Efficiency struct{}
 
-<<<<<<< HEAD
-// Addend returns the mining speed addend from efficiency.
-func (Efficiency) Addend(level int) float64 {
-	return float64(level*level + 1)
-}
-
-=======
->>>>>>> 86f67bde
 // Name ...
 func (Efficiency) Name() string {
 	return "Efficiency"
