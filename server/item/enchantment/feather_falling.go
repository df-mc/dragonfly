package enchantment

import (
	"github.com/df-mc/dragonfly/server/entity/damage"
	"github.com/df-mc/dragonfly/server/item"
	"github.com/df-mc/dragonfly/server/world"
)

// FeatherFalling is an enchantment to boots that reduces fall damage. It does not affect falling speed.
type FeatherFalling struct{}

// Name ...
func (FeatherFalling) Name() string {
	return "Feather Falling"
}

// Rarity ...
func (e FeatherFalling) Rarity() item.EnchantmentRarity {
	return item.EnchantmentRarityUncommon
}

// MaxLevel ...
func (FeatherFalling) MaxLevel() int {
	return 4
}

<<<<<<< HEAD
// CompatibleWithEnchantment ...
func (e FeatherFalling) CompatibleWithEnchantment(item.EnchantmentType) bool {
	return true
}

// CompatibleWithItem ...
func (e FeatherFalling) CompatibleWithItem(i world.Item) bool {
	b, ok := i.(item.BootsType)
=======
// Affects ...
func (FeatherFalling) Affects(src damage.Source) bool {
	_, fall := src.(damage.SourceFall)
	return fall
}

// Modifier returns the base protection modifier for the enchantment.
func (FeatherFalling) Modifier() float64 {
	return 2.5
}

// CompatibleWith ...
func (FeatherFalling) CompatibleWith(s item.Stack) bool {
	b, ok := s.Item().(item.BootsType)
>>>>>>> 4666b917
	return ok && b.Boots()
}<|MERGE_RESOLUTION|>--- conflicted
+++ resolved
@@ -14,26 +14,16 @@
 	return "Feather Falling"
 }
 
-// Rarity ...
-func (e FeatherFalling) Rarity() item.EnchantmentRarity {
-	return item.EnchantmentRarityUncommon
-}
-
 // MaxLevel ...
 func (FeatherFalling) MaxLevel() int {
 	return 4
 }
 
-<<<<<<< HEAD
-// CompatibleWithEnchantment ...
-func (e FeatherFalling) CompatibleWithEnchantment(item.EnchantmentType) bool {
-	return true
+// Rarity ...
+func (FeatherFalling) Rarity() item.EnchantmentRarity {
+	return item.EnchantmentRarityUncommon
 }
 
-// CompatibleWithItem ...
-func (e FeatherFalling) CompatibleWithItem(i world.Item) bool {
-	b, ok := i.(item.BootsType)
-=======
 // Affects ...
 func (FeatherFalling) Affects(src damage.Source) bool {
 	_, fall := src.(damage.SourceFall)
@@ -45,9 +35,13 @@
 	return 2.5
 }
 
-// CompatibleWith ...
-func (FeatherFalling) CompatibleWith(s item.Stack) bool {
-	b, ok := s.Item().(item.BootsType)
->>>>>>> 4666b917
+// CompatibleWithEnchantment ...
+func (FeatherFalling) CompatibleWithEnchantment(item.EnchantmentType) bool {
+	return true
+}
+
+// CompatibleWithItem ...
+func (FeatherFalling) CompatibleWithItem(i world.Item) bool {
+	b, ok := i.(item.BootsType)
 	return ok && b.Boots()
 }