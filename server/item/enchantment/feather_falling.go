--- conflicted
+++ resolved
@@ -28,7 +28,6 @@
 	return 4
 }
 
-<<<<<<< HEAD
 // MinCost ...
 func (FeatherFalling) MinCost(level int) int {
 	return 5 + (level-1)*6
@@ -39,12 +38,8 @@
 	return f.MinCost(level) + 6
 }
 
-// CompatibleWithOther ...
-func (FeatherFalling) CompatibleWithOther(item.EnchantmentType) bool {
-=======
 // CompatibleWithEnchantment ...
-func (e FeatherFalling) CompatibleWithEnchantment(item.EnchantmentType) bool {
->>>>>>> 0c47c533
+func (FeatherFalling) CompatibleWithEnchantment(item.EnchantmentType) bool {
 	return true
 }
 
