--- conflicted
+++ resolved
@@ -33,13 +33,8 @@
 	return item.EnchantmentRarityRare
 }
 
-<<<<<<< HEAD
-// CompatibleWithOther ...
-func (AquaAffinity) CompatibleWithOther(item.EnchantmentType) bool {
-=======
 // CompatibleWithEnchantment ...
 func (e AquaAffinity) CompatibleWithEnchantment(item.EnchantmentType) bool {
->>>>>>> 0c47c533
 	return true
 }
 
