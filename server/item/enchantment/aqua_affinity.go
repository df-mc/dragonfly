--- conflicted
+++ resolved
@@ -18,24 +18,18 @@
 	return 1
 }
 
-<<<<<<< HEAD
 // Rarity ...
-func (e AquaAffinity) Rarity() item.EnchantmentRarity {
+func (AquaAffinity) Rarity() item.EnchantmentRarity {
 	return item.EnchantmentRarityRare
 }
 
 // CompatibleWithEnchantment ...
-func (e AquaAffinity) CompatibleWithEnchantment(item.EnchantmentType) bool {
+func (AquaAffinity) CompatibleWithEnchantment(item.EnchantmentType) bool {
 	return true
 }
 
 // CompatibleWithItem ...
-func (e AquaAffinity) CompatibleWithItem(i world.Item) bool {
+func (AquaAffinity) CompatibleWithItem(i world.Item) bool {
 	h, ok := i.(item.HelmetType)
-=======
-// CompatibleWith ...
-func (AquaAffinity) CompatibleWith(s item.Stack) bool {
-	h, ok := s.Item().(item.HelmetType)
->>>>>>> 4666b917
 	return ok && h.Helmet()
 }