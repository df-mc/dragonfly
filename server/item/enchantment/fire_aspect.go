package enchantment

import (
	"github.com/df-mc/dragonfly/server/item"
	"github.com/df-mc/dragonfly/server/world"
	"time"
)

// FireAspect is a sword enchantment that sets the target on fire.
type FireAspect struct{}

// Name ...
func (FireAspect) Name() string {
	return "Fire Aspect"
}

// MaxLevel ...
func (FireAspect) MaxLevel() int {
	return 2
}

<<<<<<< HEAD
// Rarity ...
func (e FireAspect) Rarity() item.EnchantmentRarity {
	return item.EnchantmentRarityRare
}

// CompatibleWithEnchantment ...
func (e FireAspect) CompatibleWithEnchantment(item.EnchantmentType) bool {
	return true
}

// CompatibleWithItem ...
func (e FireAspect) CompatibleWithItem(i world.Item) bool {
	t, ok := i.(item.Tool)
=======
// Duration returns how long the fire from fire aspect will last.
func (FireAspect) Duration(lvl int) time.Duration {
	return time.Second * 4 * time.Duration(lvl)
}

// CompatibleWith ...
func (FireAspect) CompatibleWith(s item.Stack) bool {
	t, ok := s.Item().(item.Tool)
>>>>>>> 4666b917
	return ok && t.ToolType() == item.TypeSword
}<|MERGE_RESOLUTION|>--- conflicted
+++ resolved
@@ -19,29 +19,23 @@
 	return 2
 }
 
-<<<<<<< HEAD
 // Rarity ...
-func (e FireAspect) Rarity() item.EnchantmentRarity {
+func (FireAspect) Rarity() item.EnchantmentRarity {
 	return item.EnchantmentRarityRare
 }
 
-// CompatibleWithEnchantment ...
-func (e FireAspect) CompatibleWithEnchantment(item.EnchantmentType) bool {
-	return true
-}
-
-// CompatibleWithItem ...
-func (e FireAspect) CompatibleWithItem(i world.Item) bool {
-	t, ok := i.(item.Tool)
-=======
 // Duration returns how long the fire from fire aspect will last.
 func (FireAspect) Duration(lvl int) time.Duration {
 	return time.Second * 4 * time.Duration(lvl)
 }
 
-// CompatibleWith ...
-func (FireAspect) CompatibleWith(s item.Stack) bool {
-	t, ok := s.Item().(item.Tool)
->>>>>>> 4666b917
+// CompatibleWithEnchantment ...
+func (FireAspect) CompatibleWithEnchantment(item.EnchantmentType) bool {
+	return true
+}
+
+// CompatibleWithItem ...
+func (FireAspect) CompatibleWithItem(i world.Item) bool {
+	t, ok := i.(item.Tool)
 	return ok && t.ToolType() == item.TypeSword
 }