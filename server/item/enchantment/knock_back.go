--- conflicted
+++ resolved
@@ -8,14 +8,6 @@
 // KnockBack is an enchantment to a sword that increases the sword's knock-back.
 type KnockBack struct{}
 
-<<<<<<< HEAD
-// Force returns the increase in knock-back force from the enchantment.
-func (KnockBack) Force(lvl int) float64 {
-	return float64(lvl) / 2
-}
-
-=======
->>>>>>> 86f67bde
 // Name ...
 func (KnockBack) Name() string {
 	return "Knockback"
