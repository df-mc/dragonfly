package enchantment

import (
	"github.com/df-mc/dragonfly/server/item"
	"github.com/df-mc/dragonfly/server/world"
)

// KnockBack is an enchantment to a sword that increases the sword's knock-back.
type KnockBack struct{}

// Name ...
func (e KnockBack) Name() string {
	return "Knockback"
}

// MaxLevel ...
func (e KnockBack) MaxLevel() int {
	return 2
}

<<<<<<< HEAD
// Rarity ...
func (e KnockBack) Rarity() item.EnchantmentRarity {
	return item.EnchantmentRarityUncommon
}

// CompatibleWithEnchantment ...
func (e KnockBack) CompatibleWithEnchantment(item.EnchantmentType) bool {
	return true
}

// CompatibleWithItem ...
func (e KnockBack) CompatibleWithItem(i world.Item) bool {
	t, ok := i.(item.Tool)
=======
// Force returns the increase in knock-back force from the enchantment.
func (e KnockBack) Force(lvl int) float64 {
	return float64(lvl) / 2
}

// CompatibleWith ...
func (e KnockBack) CompatibleWith(s item.Stack) bool {
	t, ok := s.Item().(item.Tool)
>>>>>>> 4666b917
	return ok && t.ToolType() == item.TypeSword
}<|MERGE_RESOLUTION|>--- conflicted
+++ resolved
@@ -9,38 +9,32 @@
 type KnockBack struct{}
 
 // Name ...
-func (e KnockBack) Name() string {
+func (KnockBack) Name() string {
 	return "Knockback"
 }
 
 // MaxLevel ...
-func (e KnockBack) MaxLevel() int {
+func (KnockBack) MaxLevel() int {
 	return 2
 }
 
-<<<<<<< HEAD
 // Rarity ...
-func (e KnockBack) Rarity() item.EnchantmentRarity {
+func (KnockBack) Rarity() item.EnchantmentRarity {
 	return item.EnchantmentRarityUncommon
 }
 
+// Force returns the increase in knock-back force from the enchantment.
+func (KnockBack) Force(lvl int) float64 {
+	return float64(lvl) / 2
+}
+
 // CompatibleWithEnchantment ...
-func (e KnockBack) CompatibleWithEnchantment(item.EnchantmentType) bool {
+func (KnockBack) CompatibleWithEnchantment(item.EnchantmentType) bool {
 	return true
 }
 
 // CompatibleWithItem ...
-func (e KnockBack) CompatibleWithItem(i world.Item) bool {
+func (KnockBack) CompatibleWithItem(i world.Item) bool {
 	t, ok := i.(item.Tool)
-=======
-// Force returns the increase in knock-back force from the enchantment.
-func (e KnockBack) Force(lvl int) float64 {
-	return float64(lvl) / 2
-}
-
-// CompatibleWith ...
-func (e KnockBack) CompatibleWith(s item.Stack) bool {
-	t, ok := s.Item().(item.Tool)
->>>>>>> 4666b917
 	return ok && t.ToolType() == item.TypeSword
 }