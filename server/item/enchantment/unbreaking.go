--- conflicted
+++ resolved
@@ -35,13 +35,8 @@
 	return item.EnchantmentRarityUncommon
 }
 
-<<<<<<< HEAD
-// CompatibleWithOther ...
-func (Unbreaking) CompatibleWithOther(item.EnchantmentType) bool {
-=======
 // CompatibleWithEnchantment ...
 func (e Unbreaking) CompatibleWithEnchantment(item.EnchantmentType) bool {
->>>>>>> 0c47c533
 	return true
 }
 
