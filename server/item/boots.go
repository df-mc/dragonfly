package item

import (
	"github.com/df-mc/dragonfly/server/world"
)

// Boots are a defensive item that may be equipped in the boots armour slot. They come in several tiers, like
// leather, gold, chain, iron and diamond.
type Boots struct {
	// Tier is the tier of the boots.
	Tier ArmourTier
}

// Use handles the auto-equipping of boots in the armour slot when using it.
func (b Boots) Use(_ *world.World, _ User, ctx *UseContext) bool {
	ctx.SwapHeldWithArmour(3)
	return false
}

// MaxCount always returns 1.
func (b Boots) MaxCount() int {
	return 1
}

// DurabilityInfo ...
func (b Boots) DurabilityInfo() DurabilityInfo {
	return DurabilityInfo{
		MaxDurability: int(b.Tier.BaseDurability + b.Tier.BaseDurability/5.5),
		BrokenItem:    simpleItem(Stack{}),
	}
}

<<<<<<< HEAD
// SmeltInfo ...
func (b Boots) SmeltInfo() SmeltInfo {
	switch b.Tier {
	case ArmourTierChain, ArmourTierIron:
		return SmeltInfo{
			Product:    NewStack(IronNugget{}, 1),
			Experience: 0.1,
		}
	case ArmourTierGold:
		return SmeltInfo{
			Product:    NewStack(GoldNugget{}, 1),
			Experience: 0.1,
		}
	}
	return SmeltInfo{}
=======
// RepairableBy ...
func (b Boots) RepairableBy(i Stack) bool {
	return armourTierRepairable(b.Tier)(i)
>>>>>>> 34b849a2
}

// DefencePoints ...
func (b Boots) DefencePoints() float64 {
	switch b.Tier {
	case ArmourTierLeather, ArmourTierGold, ArmourTierChain:
		return 1
	case ArmourTierIron:
		return 2
	case ArmourTierDiamond, ArmourTierNetherite:
		return 3
	}
	panic("invalid boots tier")
}

// Toughness ...
func (b Boots) Toughness() float64 {
	return b.Tier.Toughness
}

// KnockBackResistance ...
func (b Boots) KnockBackResistance() float64 {
	return b.Tier.KnockBackResistance
}

// Boots ...
func (b Boots) Boots() bool {
	return true
}

// EncodeItem ...
func (b Boots) EncodeItem() (name string, meta int16) {
	return "minecraft:" + b.Tier.Name + "_boots", 0
}<|MERGE_RESOLUTION|>--- conflicted
+++ resolved
@@ -30,7 +30,6 @@
 	}
 }
 
-<<<<<<< HEAD
 // SmeltInfo ...
 func (b Boots) SmeltInfo() SmeltInfo {
 	switch b.Tier {
@@ -46,11 +45,11 @@
 		}
 	}
 	return SmeltInfo{}
-=======
+}
+
 // RepairableBy ...
 func (b Boots) RepairableBy(i Stack) bool {
 	return armourTierRepairable(b.Tier)(i)
->>>>>>> 34b849a2
 }
 
 // DefencePoints ...
