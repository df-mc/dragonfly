package item

import (
	"github.com/df-mc/dragonfly/server/world"
	"image/color"
)

// Boots are a defensive item that may be equipped in the boots armour slot. They come in several tiers, like
// leather, gold, chain, iron and diamond.
type Boots struct {
	// Tier is the tier of the boots.
	Tier ArmourTier
}

// Use handles the auto-equipping of boots in the armour slot when using it.
func (b Boots) Use(_ *world.World, _ User, ctx *UseContext) bool {
	ctx.SwapHeldWithArmour(3)
	return false
}

// MaxCount always returns 1.
func (b Boots) MaxCount() int {
	return 1
}

// DurabilityInfo ...
func (b Boots) DurabilityInfo() DurabilityInfo {
	return DurabilityInfo{
		MaxDurability: int(b.Tier.BaseDurability() + b.Tier.BaseDurability()/5.5),
		BrokenItem:    simpleItem(Stack{}),
	}
}

// SmeltInfo ...
func (b Boots) SmeltInfo() SmeltInfo {
	switch b.Tier.(type) {
<<<<<<< HEAD
	case ArmourTierChain, ArmourTierIron:
		return SmeltInfo{
			Product:    NewStack(IronNugget{}, 1),
			Experience: 0.1,
		}
	case ArmourTierGold:
		return SmeltInfo{
			Product:    NewStack(GoldNugget{}, 1),
			Experience: 0.1,
		}
=======
	case ArmourTierIron, ArmourTierChain:
		return newOreSmeltInfo(NewStack(IronNugget{}, 1), 0.1)
	case ArmourTierGold:
		return newOreSmeltInfo(NewStack(GoldNugget{}, 1), 0.1)
>>>>>>> 9c3a5b58
	}
	return SmeltInfo{}
}

// RepairableBy ...
func (b Boots) RepairableBy(i Stack) bool {
	return armourTierRepairable(b.Tier)(i)
}

// DefencePoints ...
func (b Boots) DefencePoints() float64 {
	switch b.Tier.(type) {
	case ArmourTierLeather, ArmourTierGold, ArmourTierChain:
		return 1
	case ArmourTierIron:
		return 2
	case ArmourTierDiamond, ArmourTierNetherite:
		return 3
	}
	panic("invalid boots tier")
}

// Toughness ...
func (b Boots) Toughness() float64 {
	return b.Tier.Toughness()
}

// KnockBackResistance ...
func (b Boots) KnockBackResistance() float64 {
	return b.Tier.KnockBackResistance()
}

// EnchantmentValue ...
func (b Boots) EnchantmentValue() int {
	return b.Tier.EnchantmentValue()
}

// Boots ...
func (b Boots) Boots() bool {
	return true
}

// EncodeItem ...
func (b Boots) EncodeItem() (name string, meta int16) {
	return "minecraft:" + b.Tier.Name() + "_boots", 0
}

// DecodeNBT ...
func (b Boots) DecodeNBT(data map[string]any) any {
	if t, ok := b.Tier.(ArmourTierLeather); ok {
		if v, ok := data["customColor"].(int32); ok {
			t.Colour = rgbaFromInt32(v)
			b.Tier = t
		}
	}
	return b
}

// EncodeNBT ...
func (b Boots) EncodeNBT() map[string]any {
	if t, ok := b.Tier.(ArmourTierLeather); ok && t.Colour != (color.RGBA{}) {
		return map[string]any{"customColor": int32FromRGBA(t.Colour)}
	}
	return nil
}<|MERGE_RESOLUTION|>--- conflicted
+++ resolved
@@ -34,23 +34,10 @@
 // SmeltInfo ...
 func (b Boots) SmeltInfo() SmeltInfo {
 	switch b.Tier.(type) {
-<<<<<<< HEAD
-	case ArmourTierChain, ArmourTierIron:
-		return SmeltInfo{
-			Product:    NewStack(IronNugget{}, 1),
-			Experience: 0.1,
-		}
-	case ArmourTierGold:
-		return SmeltInfo{
-			Product:    NewStack(GoldNugget{}, 1),
-			Experience: 0.1,
-		}
-=======
 	case ArmourTierIron, ArmourTierChain:
 		return newOreSmeltInfo(NewStack(IronNugget{}, 1), 0.1)
 	case ArmourTierGold:
 		return newOreSmeltInfo(NewStack(GoldNugget{}, 1), 0.1)
->>>>>>> 9c3a5b58
 	}
 	return SmeltInfo{}
 }
@@ -83,11 +70,6 @@
 	return b.Tier.KnockBackResistance()
 }
 
-// EnchantmentValue ...
-func (b Boots) EnchantmentValue() int {
-	return b.Tier.EnchantmentValue()
-}
-
 // Boots ...
 func (b Boots) Boots() bool {
 	return true
