package item

import (
	"github.com/df-mc/dragonfly/server/block/cube"
	"github.com/df-mc/dragonfly/server/entity/effect"
	"github.com/df-mc/dragonfly/server/world"
	"github.com/go-gl/mathgl/mgl64"
	"math"
	"time"
)

// MaxCounter represents an item that has a specific max count. By default, each item will be expected to have
// a maximum count of 64. MaxCounter may be implemented to change this behaviour.
type MaxCounter interface {
	// MaxCount returns the maximum number of items that a stack may be composed of. The number returned must
	// be positive.
	MaxCount() int
}

// UsableOnBlock represents an item that may be used on a block. If an item implements this interface, the
// UseOnBlock method is called whenever the item is used on a block.
type UsableOnBlock interface {
	// UseOnBlock is called when an item is used on a block. The world passed is the world that the item was
	// used in. The user passed is the entity that used the item. Usually this entity is a player.
	// The position of the block that was clicked, along with the clicked face and the position clicked
	// relative to the corner of the block are passed.
	// UseOnBlock returns a bool indicating if the item was used successfully.
	UseOnBlock(pos cube.Pos, face cube.Face, clickPos mgl64.Vec3, w *world.World, user User, ctx *UseContext) bool
}

// UsableOnEntity represents an item that may be used on an entity. If an item implements this interface, the
// UseOnEntity method is called whenever the item is used on an entity.
type UsableOnEntity interface {
	// UseOnEntity is called when an item is used on an entity. The world passed is the world that the item is
	// used in, and the entity clicked and the user of the item are also passed.
	// UseOnEntity returns a bool indicating if the item was used successfully.
	UseOnEntity(e world.Entity, w *world.World, user User, ctx *UseContext) bool
}

// Usable represents an item that may be used 'in the air'. If an item implements this interface, the Use
// method is called whenever the item is used while pointing at the air. (For example, when throwing an egg.)
type Usable interface {
	// Use is called when the item is used in the air. The user that used the item and the world that the item
	// was used in are passed to the method.
	// Use returns a bool indicating if the item was used successfully.
	Use(w *world.World, user User, ctx *UseContext) bool
}

// Consumable represents an item that may be consumed by a player. If an item implements this interface, a player
// may use and hold the item to consume it.
type Consumable interface {
	// AlwaysConsumable specifies if the item is always consumable. Normal food can generally only be consumed
	// when the food bar is not full or when in creative mode. Returning true here means the item can always
	// be consumed, like golden apples or potions.
	AlwaysConsumable() bool
	// ConsumeDuration is the duration consuming the item takes. If the player is using the item for at least
	// this duration, the item will be consumed and have its Consume method called.
	ConsumeDuration() time.Duration
	// Consume consumes one item of the Stack that the Consumable is in. The Stack returned is added back to
	// the inventory after consuming the item. For potions, for example, an empty bottle is returned.
	Consume(w *world.World, c Consumer) Stack
}

// Consumer represents a User that is able to consume Consumable items.
type Consumer interface {
	User
	// Saturate saturates the Consumer's food bar by the amount of food points passed and the saturation by
	// up to as many saturation points as passed. The final saturation will never exceed the final food level.
	Saturate(food int, saturation float64)
	// AddEffect adds an effect.Effect to the Consumer. If the effect is instant, it is applied to the Consumer
	// immediately. If not, the effect is applied to the consumer every time the Tick method is called.
	// AddEffect will overwrite any effects present if the level of the effect is higher than the existing one, or
	// if the effects' levels are equal and the new effect has a longer duration.
	AddEffect(e effect.Effect)
}

// DefaultConsumeDuration is the default duration that consuming an item takes. Dried kelp takes half this
// time to be consumed.
const DefaultConsumeDuration = (time.Second * 161) / 100

<<<<<<< HEAD
// UseContext is passed to every item Use methods. It may be used to subtract items or to deal damage to them
// after the action is complete.
type UseContext struct {
	// Damage is the amount of damage that should be dealt to the item as a result of using it.
	Damage int
	// CountSub is how much of the count should be subtracted after using the item.
	CountSub int
	// IgnoreAABB specifies if placing the item should ignore the AABB of the player placing this. This is the case for
	// items such as cocoa beans.
	IgnoreAABB bool
	// NewItem is the item that is added after the item is used. If the player no longer has an item in the
	// hand, it'll be added there.
	NewItem Stack
	// ConsumedItems contains a list of items that were consumed in the process of using the item.
	ConsumedItems []Stack
	// Require checks if the required item passed is given in the context. It returns true if it is, and false
	// otherwise.
	Require func(Stack) bool
	// NewItemSurvivalOnly will add any new items only in survival mode.
	NewItemSurvivalOnly bool
}

// Consume consumes the provided item when the context is handled.
func (ctx *UseContext) Consume(s Stack) {
	ctx.ConsumedItems = append(ctx.ConsumedItems, s)
}

// DamageItem damages the item used by d points.
func (ctx *UseContext) DamageItem(d int) { ctx.Damage += d }

// SubtractFromCount subtracts d from the count of the item stack used.
func (ctx *UseContext) SubtractFromCount(d int) { ctx.CountSub += d }

=======
>>>>>>> 5c615001
// Weapon is an item that may be used as a weapon. It has an attack damage which may be different to the 2
// damage that attacking with an empty hand deals.
type Weapon interface {
	// AttackDamage returns the custom attack damage to the weapon. The damage returned must not be negative.
	AttackDamage() float64
}

// Cooldown represents an item that has a cooldown.
type Cooldown interface {
	// Cooldown is the duration of the cooldown.
	Cooldown() time.Duration
}

// nameable represents a block that may be named. These are often containers such as chests, which have a
// name displayed in their interface.
type nameable interface {
	// WithName returns the block itself, except with a custom name applied to it.
	WithName(a ...interface{}) world.Item
}

// Releaser represents an entity that can release items, such as bows.
type Releaser interface {
	User
	// GameMode returns the gamemode of the releaser.
	GameMode() world.GameMode
	// PlaySound plays a world.Sound that only this Releaser can hear.
	PlaySound(sound world.Sound)
}

// Releasable represents an item that can be released.
type Releasable interface {
	// Release is called when an item is released.
	Release(releaser Releaser, duration time.Duration, ctx *UseContext)
	// Requirements returns the required items to release this item.
	Requirements() []Stack
}

// User represents an entity that is able to use an item in the world, typically entities such as players,
// which interact with the world using an item.
type User interface {
	Carrier
	// Facing returns the direction that the user is facing.
	Facing() cube.Direction
	SetHeldItems(mainHand, offHand Stack)
}

// Carrier represents an entity that is able to carry an item.
type Carrier interface {
	world.Entity
	// HeldItems returns the items currently held by the entity. Viewers of the entity will be able to see
	// these items.
	HeldItems() (mainHand, offHand Stack)
}

// owned represents an entity that is "owned" by another entity. Entities like projectiles typically are "owned".
type owned interface {
	world.Entity
	Owner() world.Entity
	Own(owner world.Entity)
}

// BeaconPayment represents an item that may be used as payment for a beacon to select effects to be broadcast
// to surrounding players.
type BeaconPayment interface {
	PayableForBeacon() bool
}

// defaultFood represents a consumable item with a default consumption duration.
type defaultFood struct{}

// AlwaysConsumable ...
func (defaultFood) AlwaysConsumable() bool {
	return false
}

// ConsumeDuration ...
func (d defaultFood) ConsumeDuration() time.Duration {
	return DefaultConsumeDuration
}

// directionVector returns a vector that describes the direction of the entity passed. The length of the Vec3
// returned is always 1.
func directionVector(e world.Entity) mgl64.Vec3 {
	yaw, pitch := e.Rotation()
	yawRad, pitchRad := mgl64.DegToRad(yaw), mgl64.DegToRad(pitch)
	m := math.Cos(pitchRad)

	return mgl64.Vec3{
		-m * math.Sin(yawRad),
		-math.Sin(pitchRad),
		m * math.Cos(yawRad),
	}.Normalize()
}

// eyePosition returns the position of the eyes of the entity if the entity implements entity.Eyed, or the
// actual position if it doesn't.
func eyePosition(e world.Entity) mgl64.Vec3 {
	pos := e.Position()
	if eyed, ok := e.(interface{ EyeHeight() float64 }); ok {
		pos = pos.Add(mgl64.Vec3{0, eyed.EyeHeight()})
	}
	return pos
}<|MERGE_RESOLUTION|>--- conflicted
+++ resolved
@@ -78,42 +78,6 @@
 // time to be consumed.
 const DefaultConsumeDuration = (time.Second * 161) / 100
 
-<<<<<<< HEAD
-// UseContext is passed to every item Use methods. It may be used to subtract items or to deal damage to them
-// after the action is complete.
-type UseContext struct {
-	// Damage is the amount of damage that should be dealt to the item as a result of using it.
-	Damage int
-	// CountSub is how much of the count should be subtracted after using the item.
-	CountSub int
-	// IgnoreAABB specifies if placing the item should ignore the AABB of the player placing this. This is the case for
-	// items such as cocoa beans.
-	IgnoreAABB bool
-	// NewItem is the item that is added after the item is used. If the player no longer has an item in the
-	// hand, it'll be added there.
-	NewItem Stack
-	// ConsumedItems contains a list of items that were consumed in the process of using the item.
-	ConsumedItems []Stack
-	// Require checks if the required item passed is given in the context. It returns true if it is, and false
-	// otherwise.
-	Require func(Stack) bool
-	// NewItemSurvivalOnly will add any new items only in survival mode.
-	NewItemSurvivalOnly bool
-}
-
-// Consume consumes the provided item when the context is handled.
-func (ctx *UseContext) Consume(s Stack) {
-	ctx.ConsumedItems = append(ctx.ConsumedItems, s)
-}
-
-// DamageItem damages the item used by d points.
-func (ctx *UseContext) DamageItem(d int) { ctx.Damage += d }
-
-// SubtractFromCount subtracts d from the count of the item stack used.
-func (ctx *UseContext) SubtractFromCount(d int) { ctx.CountSub += d }
-
-=======
->>>>>>> 5c615001
 // Weapon is an item that may be used as a weapon. It has an attack damage which may be different to the 2
 // damage that attacking with an empty hand deals.
 type Weapon interface {
