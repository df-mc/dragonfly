package item

import (
	"github.com/df-mc/dragonfly/server/block/cube"
	"github.com/df-mc/dragonfly/server/world"
	"github.com/df-mc/dragonfly/server/world/sound"
	"github.com/go-gl/mathgl/mgl64"
)

// Axe is a tool generally used for mining wood-like blocks. It may also be used to break some plant-like
// blocks at a faster pace such as pumpkins.
type Axe struct {
	// Tier is the tier of the axe.
	Tier ToolTier
}

// UseOnBlock handles the stripping of logs when a player clicks a log with an axe.
func (a Axe) UseOnBlock(pos cube.Pos, _ cube.Face, _ mgl64.Vec3, w *world.World, _ User, ctx *UseContext) bool {
	if s, ok := w.Block(pos).(strippable); ok {
		if res, ok := s.Strip(); ok {
			w.SetBlock(pos, res, nil)
			w.PlaySound(pos.Vec3(), sound.ItemUseOn{Block: res})

			ctx.DamageItem(1)
			return true
		}
	}
	return false
}

// strippable represents a block that can be stripped.
type strippable interface {
	// Strip returns a block that is the result of stripping it. Alternatively, the bool returned may be false to
	// indicate the block couldn't be stripped.
	Strip() (world.Block, bool)
}

// MaxCount always returns 1.
func (a Axe) MaxCount() int {
	return 1
}

// DurabilityInfo ...
func (a Axe) DurabilityInfo() DurabilityInfo {
	return DurabilityInfo{
		MaxDurability:    a.Tier.Durability,
		BrokenItem:       simpleItem(Stack{}),
		AttackDurability: 2,
		BreakDurability:  1,
	}
}

// AttackDamage ...
func (a Axe) AttackDamage() float64 {
	return a.Tier.BaseAttackDamage + 2
}

// ToolType ...
func (a Axe) ToolType() ToolType {
	return TypeAxe
}

// HarvestLevel ...
func (a Axe) HarvestLevel() int {
	return a.Tier.HarvestLevel
}

// BaseMiningEfficiency ...
func (a Axe) BaseMiningEfficiency(world.Block) float64 {
	return a.Tier.BaseMiningEfficiency
}

<<<<<<< HEAD
// EnchantmentValue ...
func (a Axe) EnchantmentValue() int {
	return a.Tier.EnchantmentValue
}

=======
>>>>>>> bec56161
// RepairableBy ...
func (a Axe) RepairableBy(i Stack) bool {
	return toolTierRepairable(a.Tier)(i)
}

// EncodeItem ...
func (a Axe) EncodeItem() (name string, meta int16) {
	return "minecraft:" + a.Tier.Name + "_axe", 0
}<|MERGE_RESOLUTION|>--- conflicted
+++ resolved
@@ -70,14 +70,16 @@
 	return a.Tier.BaseMiningEfficiency
 }
 
-<<<<<<< HEAD
+// RepairableBy ...
+func (a Axe) RepairableBy(i Stack) bool {
+	return toolTierRepairable(a.Tier)(i)
+}
+
 // EnchantmentValue ...
 func (a Axe) EnchantmentValue() int {
 	return a.Tier.EnchantmentValue
 }
 
-=======
->>>>>>> bec56161
 // RepairableBy ...
 func (a Axe) RepairableBy(i Stack) bool {
 	return toolTierRepairable(a.Tier)(i)
