--- conflicted
+++ resolved
@@ -105,10 +105,7 @@
 
 // ArmourTiers returns a list of all armour tiers.
 func ArmourTiers() []ArmourTier {
-<<<<<<< HEAD
 	return []ArmourTier{ArmourTierLeather{}, ArmourTierGold{}, ArmourTierChain{}, ArmourTierIron{}, ArmourTierDiamond{}, ArmourTierNetherite{}}
-=======
-	return []ArmourTier{ArmourTierLeather, ArmourTierGold, ArmourTierChain, ArmourTierIron, ArmourTierDiamond, ArmourTierNetherite}
 }
 
 // armourTierRepairable returns true if the ArmourTier passed is repairable.
@@ -129,5 +126,4 @@
 		}
 		return ok
 	}
->>>>>>> 34b849a2
 }