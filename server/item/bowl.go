--- conflicted
+++ resolved
@@ -7,11 +7,7 @@
 
 // FuelInfo ...
 func (Bowl) FuelInfo() FuelInfo {
-<<<<<<< HEAD
-	return FuelInfo{Duration: time.Second * 10}
-=======
 	return newFuelInfo(time.Second * 10)
->>>>>>> 9c3a5b58
 }
 
 // EncodeItem ...
