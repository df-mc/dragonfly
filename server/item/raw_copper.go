package item

// RawCopper is a raw metal resource obtained from mining copper ore.
type RawCopper struct{}

// SmeltInfo ...
func (RawCopper) SmeltInfo() SmeltInfo {
<<<<<<< HEAD
	return SmeltInfo{Product: NewStack(CopperIngot{}, 1), Experience: 0.7, Ores: true}
=======
	return newOreSmeltInfo(NewStack(CopperIngot{}, 1), 0.7)
>>>>>>> 9c3a5b58
}

// EncodeItem ...
func (RawCopper) EncodeItem() (name string, meta int16) {
	return "minecraft:raw_copper", 0
}<|MERGE_RESOLUTION|>--- conflicted
+++ resolved
@@ -5,11 +5,7 @@
 
 // SmeltInfo ...
 func (RawCopper) SmeltInfo() SmeltInfo {
-<<<<<<< HEAD
-	return SmeltInfo{Product: NewStack(CopperIngot{}, 1), Experience: 0.7, Ores: true}
-=======
 	return newOreSmeltInfo(NewStack(CopperIngot{}, 1), 0.7)
->>>>>>> 9c3a5b58
 }
 
 // EncodeItem ...
