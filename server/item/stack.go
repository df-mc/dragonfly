--- conflicted
+++ resolved
@@ -24,11 +24,7 @@
 
 	damage int
 
-<<<<<<< HEAD
-	repairCost int
-=======
 	anvilCost int
->>>>>>> bec56161
 
 	data map[string]any
 
@@ -273,21 +269,6 @@
 	return e
 }
 
-<<<<<<< HEAD
-// RepairCost returns the number of experience levels to add to the base level cost when repairing, combining, or
-// renaming this item with an anvil.
-func (s Stack) RepairCost() int {
-	return s.repairCost
-}
-
-// WithRepairCost returns the current Stack with the repair cost set to the passed value.
-func (s Stack) WithRepairCost(repairCost int) Stack {
-	if _, ok := s.Item().(Repairable); !ok {
-		// Not a repairable item.
-		return s
-	}
-	s.repairCost = repairCost
-=======
 // AnvilCost returns the number of experience levels to add to the base level cost when repairing, combining, or
 // renaming this item with an anvil.
 func (s Stack) AnvilCost() int {
@@ -304,7 +285,6 @@
 		return s
 	}
 	s.anvilCost = anvilCost
->>>>>>> bec56161
 	return s
 }
 
@@ -347,11 +327,7 @@
 
 	name, meta := s.Item().EncodeItem()
 	name2, meta2 := s2.Item().EncodeItem()
-<<<<<<< HEAD
-	if name != name2 || meta != meta2 || s.damage != s2.damage || s.repairCost != s2.repairCost || s.customName != s2.customName {
-=======
 	if name != name2 || meta != meta2 || s.damage != s2.damage || s.anvilCost != s2.anvilCost || s.customName != s2.customName {
->>>>>>> bec56161
 		return false
 	}
 	for !slices.Equal(s.lore, s2.lore) {
@@ -380,11 +356,7 @@
 	if s.item == nil {
 		return fmt.Sprintf("Stack<nil> x%v", s.count)
 	}
-<<<<<<< HEAD
-	return fmt.Sprintf("Stack<%T%+v>(custom name='%v', lore='%v', damage=%v, repairCost=%v) x%v", s.item, s.item, s.customName, s.lore, s.damage, s.repairCost, s.count)
-=======
 	return fmt.Sprintf("Stack<%T%+v>(custom name='%v', lore='%v', damage=%v, anvilCost=%v) x%v", s.item, s.item, s.customName, s.lore, s.damage, s.anvilCost, s.count)
->>>>>>> bec56161
 }
 
 // Values returns all values associated with the stack by users. The map returned is a copy of the original:
