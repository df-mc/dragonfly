--- conflicted
+++ resolved
@@ -5,11 +5,7 @@
 
 // SmeltInfo ...
 func (RawIron) SmeltInfo() SmeltInfo {
-<<<<<<< HEAD
-	return SmeltInfo{Product: NewStack(IronIngot{}, 1), Experience: 0.7, Ores: true}
-=======
 	return newOreSmeltInfo(NewStack(IronIngot{}, 1), 0.7)
->>>>>>> 9c3a5b58
 }
 
 // EncodeItem ...
