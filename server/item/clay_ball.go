--- conflicted
+++ resolved
@@ -5,14 +5,7 @@
 
 // SmeltInfo ...
 func (ClayBall) SmeltInfo() SmeltInfo {
-<<<<<<< HEAD
-	return SmeltInfo{
-		Product:    NewStack(Brick{}, 1),
-		Experience: 0.3,
-	}
-=======
 	return newSmeltInfo(NewStack(Brick{}, 1), 0.3)
->>>>>>> 9c3a5b58
 }
 
 // EncodeItem ...
