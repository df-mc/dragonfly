package item

import (
	"github.com/df-mc/dragonfly/server/world"
	"image/color"
)

// Helmet is a defensive item that may be worn in the head slot. It comes in several tiers, each with
// different defence points and armour toughness.
type Helmet struct {
	// Tier is the tier of the armour.
	Tier ArmourTier
}

// Use handles the using of a helmet to auto-equip it in an armour slot.
func (h Helmet) Use(_ *world.World, _ User, ctx *UseContext) bool {
	ctx.SwapHeldWithArmour(0)
	return false
}

// MaxCount always returns 1.
func (h Helmet) MaxCount() int {
	return 1
}

// DefencePoints ...
func (h Helmet) DefencePoints() float64 {
	switch h.Tier.(type) {
	case ArmourTierLeather:
		return 1
	case ArmourTierGold, ArmourTierChain, ArmourTierIron:
		return 2
	case ArmourTierDiamond, ArmourTierNetherite:
		return 3
	}
	panic("invalid helmet tier")
}

// KnockBackResistance ...
func (h Helmet) KnockBackResistance() float64 {
	return h.Tier.KnockBackResistance()
}

// Toughness ...
func (h Helmet) Toughness() float64 {
	return h.Tier.Toughness()
}

// EnchantmentValue ...
func (h Helmet) EnchantmentValue() int {
	return h.Tier.EnchantmentValue()
}

// DurabilityInfo ...
func (h Helmet) DurabilityInfo() DurabilityInfo {
	return DurabilityInfo{
		MaxDurability: int(h.Tier.BaseDurability()),
		BrokenItem:    simpleItem(Stack{}),
	}
}

// SmeltInfo ...
func (h Helmet) SmeltInfo() SmeltInfo {
	switch h.Tier.(type) {
<<<<<<< HEAD
	case ArmourTierChain, ArmourTierIron:
		return SmeltInfo{
			Product:    NewStack(IronNugget{}, 1),
			Experience: 0.1,
		}
	case ArmourTierGold:
		return SmeltInfo{
			Product:    NewStack(GoldNugget{}, 1),
			Experience: 0.1,
		}
=======
	case ArmourTierIron, ArmourTierChain:
		return newOreSmeltInfo(NewStack(IronNugget{}, 1), 0.1)
	case ArmourTierGold:
		return newOreSmeltInfo(NewStack(GoldNugget{}, 1), 0.1)
>>>>>>> 9c3a5b58
	}
	return SmeltInfo{}
}

// RepairableBy ...
func (h Helmet) RepairableBy(i Stack) bool {
	return armourTierRepairable(h.Tier)(i)
}

// Helmet ...
func (h Helmet) Helmet() bool {
	return true
}

// EncodeItem ...
func (h Helmet) EncodeItem() (name string, meta int16) {
	return "minecraft:" + h.Tier.Name() + "_helmet", 0
}

// DecodeNBT ...
func (h Helmet) DecodeNBT(data map[string]any) any {
	if t, ok := h.Tier.(ArmourTierLeather); ok {
		if v, ok := data["customColor"].(int32); ok {
			t.Colour = rgbaFromInt32(v)
			h.Tier = t
		}
	}
	return h
}

// EncodeNBT ...
func (h Helmet) EncodeNBT() map[string]any {
	if t, ok := h.Tier.(ArmourTierLeather); ok && t.Colour != (color.RGBA{}) {
		return map[string]any{"customColor": int32FromRGBA(t.Colour)}
	}
	return nil
}<|MERGE_RESOLUTION|>--- conflicted
+++ resolved
@@ -62,23 +62,10 @@
 // SmeltInfo ...
 func (h Helmet) SmeltInfo() SmeltInfo {
 	switch h.Tier.(type) {
-<<<<<<< HEAD
-	case ArmourTierChain, ArmourTierIron:
-		return SmeltInfo{
-			Product:    NewStack(IronNugget{}, 1),
-			Experience: 0.1,
-		}
-	case ArmourTierGold:
-		return SmeltInfo{
-			Product:    NewStack(GoldNugget{}, 1),
-			Experience: 0.1,
-		}
-=======
 	case ArmourTierIron, ArmourTierChain:
 		return newOreSmeltInfo(NewStack(IronNugget{}, 1), 0.1)
 	case ArmourTierGold:
 		return newOreSmeltInfo(NewStack(GoldNugget{}, 1), 0.1)
->>>>>>> 9c3a5b58
 	}
 	return SmeltInfo{}
 }
