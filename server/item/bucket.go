package item

import (
	"github.com/df-mc/dragonfly/server/block/cube"
	"github.com/df-mc/dragonfly/server/world"
	"github.com/df-mc/dragonfly/server/world/sound"
	"github.com/go-gl/mathgl/mgl64"
	"time"
)

// Bucket is a tool used to carry water, lava, milk and fish.
type Bucket struct {
	// Content is the content that the bucket has. By default, this value resolves to an empty bucket.
	Content world.Liquid
}

// MaxCount returns 16.
func (b Bucket) MaxCount() int {
	if b.Empty() {
		return 16
	}
	return 1
}

// Empty returns true if the bucket is empty.
func (b Bucket) Empty() bool {
	return b.Content == nil
}

// FuelInfo ...
<<<<<<< HEAD
func (Bucket) FuelInfo() FuelInfo {
	return FuelInfo{
		Duration: time.Second * 1000,
		Residue:  NewStack(Bucket{}, 1),
	}
=======
func (b Bucket) FuelInfo() FuelInfo {
	if b.Content.LiquidType() == "lava" {
		return newFuelInfo(time.Second * 1000).WithResidue(NewStack(Bucket{}, 1))
	}
	return FuelInfo{}
>>>>>>> 9c3a5b58
}

// UseOnBlock handles the bucket filling and emptying logic.
func (b Bucket) UseOnBlock(pos cube.Pos, face cube.Face, _ mgl64.Vec3, w *world.World, _ User, ctx *UseContext) bool {
	if b.Empty() {
		return b.fillFrom(pos, w, ctx)
	}
	liq := b.Content.WithDepth(8, false)
	if bl := w.Block(pos); canDisplace(bl, liq) || replaceableWith(bl, liq) {
		w.SetLiquid(pos, liq)
	} else if bl := w.Block(pos.Side(face)); canDisplace(bl, liq) || replaceableWith(bl, liq) {
		w.SetLiquid(pos.Side(face), liq)
	} else {
		return false
	}

	w.PlaySound(pos.Vec3Centre(), sound.BucketEmpty{Liquid: b.Content})
	ctx.NewItem = NewStack(Bucket{}, 1)
	ctx.NewItemSurvivalOnly = true
	ctx.SubtractFromCount(1)
	return true
}

// fillFrom fills a bucket from the liquid at the position passed in the world. If there is no liquid or if
// the liquid is no source, fillFrom returns false.
func (b Bucket) fillFrom(pos cube.Pos, w *world.World, ctx *UseContext) bool {
	liquid, ok := w.Liquid(pos)
	if !ok {
		return false
	}
	if liquid.LiquidDepth() != 8 || liquid.LiquidFalling() {
		// Only allow picking up liquid source blocks.
		return false
	}
	w.SetLiquid(pos, nil)
	w.PlaySound(pos.Vec3Centre(), sound.BucketFill{Liquid: liquid})

	ctx.NewItem = NewStack(Bucket{Content: liquid}, 1)
	ctx.NewItemSurvivalOnly = true
	ctx.SubtractFromCount(1)
	return true
}

// EncodeItem ...
func (b Bucket) EncodeItem() (name string, meta int16) {
	if !b.Empty() {
		return "minecraft:" + b.Content.LiquidType() + "_bucket", 0
	}
	return "minecraft:bucket", 0
}

type replaceable interface {
	ReplaceableBy(b world.Block) bool
}

func replaceableWith(b world.Block, with world.Block) bool {
	if r, ok := b.(replaceable); ok {
		return r.ReplaceableBy(with)
	}
	return false
}

func canDisplace(b world.Block, liq world.Liquid) bool {
	if d, ok := b.(world.LiquidDisplacer); ok {
		return d.CanDisplace(liq)
	}
	return false
}<|MERGE_RESOLUTION|>--- conflicted
+++ resolved
@@ -28,19 +28,11 @@
 }
 
 // FuelInfo ...
-<<<<<<< HEAD
-func (Bucket) FuelInfo() FuelInfo {
-	return FuelInfo{
-		Duration: time.Second * 1000,
-		Residue:  NewStack(Bucket{}, 1),
-	}
-=======
 func (b Bucket) FuelInfo() FuelInfo {
 	if b.Content.LiquidType() == "lava" {
 		return newFuelInfo(time.Second * 1000).WithResidue(NewStack(Bucket{}, 1))
 	}
 	return FuelInfo{}
->>>>>>> 9c3a5b58
 }
 
 // UseOnBlock handles the bucket filling and emptying logic.
