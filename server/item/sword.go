--- conflicted
+++ resolved
@@ -57,21 +57,9 @@
 func (s Sword) SmeltInfo() SmeltInfo {
 	switch s.Tier {
 	case ToolTierIron:
-<<<<<<< HEAD
-		return SmeltInfo{
-			Product:    NewStack(IronNugget{}, 1),
-			Experience: 0.1,
-		}
-	case ToolTierGold:
-		return SmeltInfo{
-			Product:    NewStack(GoldNugget{}, 1),
-			Experience: 0.1,
-		}
-=======
 		return newOreSmeltInfo(NewStack(IronNugget{}, 1), 0.1)
 	case ToolTierGold:
 		return newOreSmeltInfo(NewStack(GoldNugget{}, 1), 0.1)
->>>>>>> 9c3a5b58
 	}
 	return SmeltInfo{}
 }
@@ -79,11 +67,7 @@
 // FuelInfo ...
 func (s Sword) FuelInfo() FuelInfo {
 	if s.Tier == ToolTierWood {
-<<<<<<< HEAD
-		return FuelInfo{Duration: time.Second * 10}
-=======
 		return newFuelInfo(time.Second * 10)
->>>>>>> 9c3a5b58
 	}
 	return FuelInfo{}
 }
