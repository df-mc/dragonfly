package item

import (
	"github.com/df-mc/dragonfly/server/world"
	"time"
)

// Sword is a tool generally used to attack enemies. In addition, it may be used to mine any block slightly
// faster than without tool and to break cobwebs rapidly.
type Sword struct {
	// Tier is the tier of the sword.
	Tier ToolTier
}

// AttackDamage returns the attack damage to the sword.
func (s Sword) AttackDamage() float64 {
	return s.Tier.BaseAttackDamage + 3
}

// MaxCount always returns 1.
func (s Sword) MaxCount() int {
	return 1
}

// ToolType returns the tool type for swords.
func (s Sword) ToolType() ToolType {
	return TypeSword
}

// HarvestLevel returns the harvest level of the sword tier.
func (s Sword) HarvestLevel() int {
	return s.Tier.HarvestLevel
}

// BaseMiningEfficiency always returns 1.5, unless the block passed is cobweb, in which case 15 is returned.
func (s Sword) BaseMiningEfficiency(world.Block) float64 {
	// TODO: Implement cobwebs and return 15 here.
	return 1.5
}

// DurabilityInfo ...
func (s Sword) DurabilityInfo() DurabilityInfo {
	return DurabilityInfo{
		MaxDurability:    s.Tier.Durability,
		BrokenItem:       simpleItem(Stack{}),
		AttackDurability: 1,
		BreakDurability:  2,
	}
}

<<<<<<< HEAD
// SmeltInfo ...
func (s Sword) SmeltInfo() SmeltInfo {
	switch s.Tier {
	case ToolTierIron:
		return SmeltInfo{
			Product:    NewStack(IronNugget{}, 1),
			Experience: 0.1,
		}
	case ToolTierGold:
		return SmeltInfo{
			Product:    NewStack(GoldNugget{}, 1),
			Experience: 0.1,
		}
	}
	return SmeltInfo{}
}

// FuelInfo ...
func (s Sword) FuelInfo() FuelInfo {
	if s.Tier == ToolTierWood {
		return FuelInfo{Duration: time.Second * 10}
	}
	return FuelInfo{}
=======
// RepairableBy ...
func (s Sword) RepairableBy(i Stack) bool {
	return toolTierRepairable(s.Tier)(i)
>>>>>>> 34b849a2
}

// EncodeItem ...
func (s Sword) EncodeItem() (name string, meta int16) {
	return "minecraft:" + s.Tier.Name + "_sword", 0
}<|MERGE_RESOLUTION|>--- conflicted
+++ resolved
@@ -48,7 +48,6 @@
 	}
 }
 
-<<<<<<< HEAD
 // SmeltInfo ...
 func (s Sword) SmeltInfo() SmeltInfo {
 	switch s.Tier {
@@ -72,11 +71,11 @@
 		return FuelInfo{Duration: time.Second * 10}
 	}
 	return FuelInfo{}
-=======
+}
+
 // RepairableBy ...
 func (s Sword) RepairableBy(i Stack) bool {
 	return toolTierRepairable(s.Tier)(i)
->>>>>>> 34b849a2
 }
 
 // EncodeItem ...
