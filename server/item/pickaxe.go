--- conflicted
+++ resolved
@@ -49,7 +49,11 @@
 	}
 }
 
-<<<<<<< HEAD
+// RepairableBy ...
+func (p Pickaxe) RepairableBy(i Stack) bool {
+	return toolTierRepairable(p.Tier)(i)
+}
+
 // SmeltInfo ...
 func (p Pickaxe) SmeltInfo() SmeltInfo {
 	switch p.Tier {
@@ -73,11 +77,6 @@
 		return FuelInfo{Duration: time.Second * 10}
 	}
 	return FuelInfo{}
-=======
-// RepairableBy ...
-func (p Pickaxe) RepairableBy(i Stack) bool {
-	return toolTierRepairable(p.Tier)(i)
->>>>>>> 34b849a2
 }
 
 // EncodeItem ...
