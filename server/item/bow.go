package item

import (
	"github.com/df-mc/dragonfly/server/item/potion"
	"github.com/df-mc/dragonfly/server/world"
	"github.com/df-mc/dragonfly/server/world/sound"
	"math"
	"time"
)

// Bow is a ranged weapon that fires arrows.
type Bow struct{}

// MaxCount always returns 1.
func (Bow) MaxCount() int {
	return 1
}

// DurabilityInfo ...
func (Bow) DurabilityInfo() DurabilityInfo {
	return DurabilityInfo{
		MaxDurability: 385,
		BrokenItem:    simpleItem(Stack{}),
	}
}

// FuelInfo ...
func (Bow) FuelInfo() FuelInfo {
	return newFuelInfo(time.Second * 10)
}

// Release ...
func (Bow) Release(releaser Releaser, tx *world.Tx, ctx *UseContext, duration time.Duration) {
	creative := releaser.GameMode().CreativeInventory()
	held, left := releaser.HeldItems()
	ticks := duration.Milliseconds() / 50
	if ticks < 3 {
		// The player must hold the bow for at least three ticks.
		return
	}

	d := float64(ticks) / 20
	force := math.Min((d*d+d*2)/3, 1)
	if force < 0.1 {
		// The force must be at least 0.1.
		return
	}

	var arrow Stack
	if !left.Empty() {
		if _, ok := left.Item().(Arrow); ok {
			arrow = left
		}
	}

<<<<<<< HEAD
	if arrow.Empty() {
		var ok bool
		arrow, ok = ctx.FirstFunc(func(stack Stack) bool {
			_, ok = stack.Item().(Arrow)
			return ok
		})

		if !ok && !creative {
			// No arrows in inventory and not in creative mode.
			return
		}
	}

=======
>>>>>>> 0ef36707
	var tip potion.Potion
	if !arrow.Empty() {
		// Arrow is empty if not found in the creative inventory.
		tip = arrow.Item().(Arrow).Tip
	}

	damage, punchLevel, burnDuration, consume := 2.0, 0, time.Duration(0), !creative
	for _, enchant := range held.Enchantments() {
		if f, ok := enchant.Type().(interface{ BurnDuration() time.Duration }); ok {
			burnDuration = f.BurnDuration()
		}
		if _, ok := enchant.Type().(interface{ KnockBackMultiplier() float64 }); ok {
			punchLevel = enchant.Level()
		}
		if p, ok := enchant.Type().(interface{ PowerDamage(int) float64 }); ok {
			damage += p.PowerDamage(enchant.Level())
		}
		if i, ok := enchant.Type().(interface{ ConsumesArrows() bool }); ok && !i.ConsumesArrows() {
			consume = false
		}
	}

	create := tx.World().EntityRegistry().Config().Arrow
	opts := world.EntitySpawnOpts{Position: eyePosition(releaser), Velocity: releaser.Rotation().Vec3().Mul(force * 5), Rotation: releaser.Rotation().Neg()}
	projectile := tx.AddEntity(create(opts, damage, releaser, force >= 1, false, !creative && consume, punchLevel, tip))
	if f, ok := projectile.(interface{ SetOnFire(duration time.Duration) }); ok {
		f.SetOnFire(burnDuration)
	}

	ctx.DamageItem(1)
	if consume {
		ctx.Consume(arrow.Grow(-arrow.Count() + 1))
	}

	tx.PlaySound(releaser.Position(), sound.BowShoot{})
}

// EnchantmentValue ...
func (Bow) EnchantmentValue() int {
	return 1
}

// Requirements returns the required items to release this item.
func (Bow) Requirements() []Stack {
	return []Stack{NewStack(Arrow{}, 1)}
}

// EncodeItem ...
func (Bow) EncodeItem() (name string, meta int16) {
	return "minecraft:bow", 0
}<|MERGE_RESOLUTION|>--- conflicted
+++ resolved
@@ -46,29 +46,15 @@
 		return
 	}
 
-	var arrow Stack
-	if !left.Empty() {
-		if _, ok := left.Item().(Arrow); ok {
-			arrow = left
-		}
+	arrow, ok := ctx.FirstFunc(func(stack Stack) bool {
+		_, ok := stack.Item().(Arrow)
+		return ok
+	})
+	if !ok && !creative {
+		// No arrows in inventory and not in creative mode.
+		return
 	}
 
-<<<<<<< HEAD
-	if arrow.Empty() {
-		var ok bool
-		arrow, ok = ctx.FirstFunc(func(stack Stack) bool {
-			_, ok = stack.Item().(Arrow)
-			return ok
-		})
-
-		if !ok && !creative {
-			// No arrows in inventory and not in creative mode.
-			return
-		}
-	}
-
-=======
->>>>>>> 0ef36707
 	var tip potion.Potion
 	if !arrow.Empty() {
 		// Arrow is empty if not found in the creative inventory.
