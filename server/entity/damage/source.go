package damage

import (
	"github.com/df-mc/dragonfly/server/world"
)

type (
	// Source represents the source of the damage dealt to an entity. This source may be passed to the Hurt()
	// method of an entity in order to deal damage to an entity with a specific source.
	Source interface {
		// ReducedByArmour checks if the source of damage may be reduced if the receiver of the damage is wearing
		// armour.
		ReducedByArmour() bool
		// ReducedByResistance specifies if the Source is affected by the resistance effect. If false, damage dealt
		// to an entity with this source will not be lowered if the entity has the resistance effect.
		ReducedByResistance() bool
	}

	// SourceEntityAttack is used for damage caused by other entities, for example when a player attacks another
	// player.
	SourceEntityAttack struct {
		// Attacker holds the attacking entity. The entity may be a player or any other entity.
		Attacker world.Entity
	}

	// SourceStarvation is used for damage caused by a completely depleted food bar.
	SourceStarvation struct{}

	// SourceInstantDamageEffect is used for damage caused by an effect.InstantDamage applied to an entity.
	SourceInstantDamageEffect struct{}

	// SourceVoid is used for damage caused by an entity being in the void.
	SourceVoid struct{}

	// SourceSuffocation is used for damage caused by an entity suffocating in a block.
	SourceSuffocation struct{}

	// SourceDrowning is used for damage caused by an entity drowning in water.
	SourceDrowning struct{}

	// SourcePoisonEffect is used for damage caused by an effect.Poison or effect.FatalPoison applied to an
	// entity.
	SourcePoisonEffect struct {
		// Fatal specifies if the damage was caused by effect.FatalPoison or not.
		Fatal bool
	}

	// SourceWitherEffect is used for damage caused by an effect.Wither applied to an entity.
	SourceWitherEffect struct{}

	// SourceFire is used for damage caused by being in fire.
	SourceFire struct{}

	// SourceFireTick is used for damage caused by being on fire.
	SourceFireTick struct{}

	// SourceLava is used for damage caused by being in lava.
	SourceLava struct{}

	// SourceFall is used for damage caused by falling.
	SourceFall struct{}

	// SourceLightning is used for damage caused by being struck by lightning.
	SourceLightning struct{}

	// SourceProjectile is used for damage caused by a projectile.
	SourceProjectile struct {
		// Projectile and Owner are the world.Entity that dealt the damage and the one that fired the projectile
		// respectively.
		Projectile, Owner world.Entity
	}

<<<<<<< HEAD
	// SourceThorns is used for damage caused by thorns.
	SourceThorns struct {
		// Owner holds the entity wearing the thorns armour.
		Owner world.Entity
=======
	// SourceBlock is used for damage caused by a block, such as an anvil.
	SourceBlock struct {
		// Block is the block that caused the damage.
		Block world.Block
>>>>>>> 34b849a2
	}
)

func (SourceFall) ReducedByArmour() bool                    { return false }
func (SourceFall) ReducedByResistance() bool                { return true }
func (SourceLightning) ReducedByArmour() bool               { return true }
func (SourceLightning) ReducedByResistance() bool           { return true }
func (SourceEntityAttack) ReducedByArmour() bool            { return true }
func (SourceEntityAttack) ReducedByResistance() bool        { return true }
func (SourceStarvation) ReducedByArmour() bool              { return false }
func (SourceStarvation) ReducedByResistance() bool          { return false }
func (SourceInstantDamageEffect) ReducedByArmour() bool     { return false }
func (SourceInstantDamageEffect) ReducedByResistance() bool { return true }
func (SourceVoid) ReducedByResistance() bool                { return false }
func (SourceVoid) ReducedByArmour() bool                    { return false }
func (SourceSuffocation) ReducedByResistance() bool         { return false }
func (SourceSuffocation) ReducedByArmour() bool             { return false }
func (SourceDrowning) ReducedByResistance() bool            { return false }
func (SourceDrowning) ReducedByArmour() bool                { return false }
func (SourcePoisonEffect) ReducedByResistance() bool        { return true }
func (SourcePoisonEffect) ReducedByArmour() bool            { return false }
func (SourceWitherEffect) ReducedByResistance() bool        { return true }
func (SourceWitherEffect) ReducedByArmour() bool            { return false }
func (SourceFire) ReducedByResistance() bool                { return true }
func (SourceFire) ReducedByArmour() bool                    { return true }
func (SourceFireTick) ReducedByResistance() bool            { return true }
func (SourceFireTick) ReducedByArmour() bool                { return false }
func (SourceLava) ReducedByResistance() bool                { return true }
func (SourceLava) ReducedByArmour() bool                    { return true }
func (SourceProjectile) ReducedByResistance() bool          { return true }
func (SourceProjectile) ReducedByArmour() bool              { return true }
<<<<<<< HEAD
func (SourceThorns) ReducedByResistance() bool              { return true }
func (SourceThorns) ReducedByArmour() bool                  { return false }
=======
func (SourceBlock) ReducedByResistance() bool               { return true }
func (SourceBlock) ReducedByArmour() bool                   { return true }
>>>>>>> 34b849a2
<|MERGE_RESOLUTION|>--- conflicted
+++ resolved
@@ -70,17 +70,16 @@
 		Projectile, Owner world.Entity
 	}
 
-<<<<<<< HEAD
 	// SourceThorns is used for damage caused by thorns.
 	SourceThorns struct {
 		// Owner holds the entity wearing the thorns armour.
 		Owner world.Entity
-=======
+  }
+  
 	// SourceBlock is used for damage caused by a block, such as an anvil.
 	SourceBlock struct {
 		// Block is the block that caused the damage.
 		Block world.Block
->>>>>>> 34b849a2
 	}
 )
 
@@ -112,10 +111,7 @@
 func (SourceLava) ReducedByArmour() bool                    { return true }
 func (SourceProjectile) ReducedByResistance() bool          { return true }
 func (SourceProjectile) ReducedByArmour() bool              { return true }
-<<<<<<< HEAD
 func (SourceThorns) ReducedByResistance() bool              { return true }
 func (SourceThorns) ReducedByArmour() bool                  { return false }
-=======
 func (SourceBlock) ReducedByResistance() bool               { return true }
-func (SourceBlock) ReducedByArmour() bool                   { return true }
->>>>>>> 34b849a2
+func (SourceBlock) ReducedByArmour() bool                   { return true }