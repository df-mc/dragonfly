package entity

import (
	"github.com/df-mc/dragonfly/server/block"
	"github.com/df-mc/dragonfly/server/block/cube"
	"github.com/df-mc/dragonfly/server/internal/nbtconv"
	"github.com/df-mc/dragonfly/server/item"
	"github.com/df-mc/dragonfly/server/world"
	"github.com/go-gl/mathgl/mgl64"
	"math"
	"time"
)

// Item represents an item entity which may be added to the world. Players and several humanoid entities such
// as zombies are able to pick up these entities so that the items are added to their inventory.
type Item struct {
	transform
	age, pickupDelay int
	i                item.Stack

	c *MovementComputer
}

// NewItem creates a new item entity using the item stack passed. The item entity will be positioned at the
// position passed.
// If the stack's count exceeds its max count, the count of the stack will be changed to the maximum.
func NewItem(i item.Stack, pos mgl64.Vec3) *Item {
	if i.Count() > i.MaxCount() {
		i = i.Grow(i.MaxCount() - i.Count())
	}
	i = nbtconv.Item(nbtconv.WriteItem(i, true), nil)

	it := &Item{i: i, pickupDelay: 10, c: &MovementComputer{
		Gravity:           0.04,
		DragBeforeGravity: true,
		Drag:              0.02,
	}}
	it.transform = newTransform(it, pos)
	return it
}

// Type returns ItemType.
func (it *Item) Type() world.EntityType {
	return ItemType{}
}

// Item returns the item stack that the item entity holds.
func (it *Item) Item() item.Stack {
	return it.i
}

// SetPickupDelay sets a delay passed until the item can be picked up. If d is negative or d.Seconds()*20
// higher than math.MaxInt16, the item will never be able to be picked up.
func (it *Item) SetPickupDelay(d time.Duration) {
	ticks := int(d.Seconds() * 20)
	if ticks < 0 || ticks >= math.MaxInt16 {
		ticks = math.MaxInt16
	}
	it.pickupDelay = ticks
}

// EntityEject ejects the item entity from the block it is currently on. This is called when items are dropped on bells,
// for example, to make the item entity pop off the bell.
func (it *Item) EntityEject(pos cube.Pos) {
	it.mu.Lock()
	defer it.mu.Unlock()

	delta := it.pos.Sub(pos.Vec3Centre())
	if delta.Len() <= epsilon {
		// There is no delta between the item entity and the block, so we can't eject it.
		return
	}

	it.vel = it.vel.Add(delta.Normalize())
}

// Tick ticks the entity, performing movement.
func (it *Item) Tick(w *world.World, current int64) {
	it.mu.Lock()
	m := it.c.TickMovement(it, it.pos, it.vel, 0, 0)
	it.pos, it.vel = m.pos, m.vel
	it.mu.Unlock()

	m.Send()

	if m.pos[1] < float64(w.Range()[0]) && current%10 == 0 {
		_ = it.Close()
		return
	}
	if it.age++; it.age > 6000 {
		_ = it.Close()
		return
	}

	it.checkEntityInsiders(w, m.pos)
	if it.pickupDelay == 0 {
		it.checkNearby(w, m.pos)
	} else if it.pickupDelay != math.MaxInt16 {
		it.pickupDelay--
	}
}

// checkNearby checks the entities of the chunks around for item collectors and other item stacks. If a
// collector is found in range, the item will be picked up. If another item stack with the same item type is
// found in range, the item stacks will merge.
func (it *Item) checkNearby(w *world.World, pos mgl64.Vec3) {
	bbox := it.Type().BBox(it)
	grown := bbox.GrowVec3(mgl64.Vec3{1, 0.5, 1}).Translate(pos)
	for _, e := range w.EntitiesWithin(bbox.Translate(pos).Grow(2), nil) {
		if e == it {
			// Skip the item entity itself.
			continue
		}
		if e.Type().BBox(e).Translate(e.Position()).IntersectsWith(grown) {
			if collector, ok := e.(Collector); ok {
				// A collector was within range to pick up the entity.
				it.collect(w, collector, pos)
				return
			} else if other, ok := e.(*Item); ok {
				// Another item entity was in range to merge with.
				if it.merge(w, other, pos) {
					return
				}
			}
		}
	}
}

// merge merges the item entity with another item entity.
func (it *Item) merge(w *world.World, other *Item, pos mgl64.Vec3) bool {
	if other.i.Count() == other.i.MaxCount() || it.i.Count() == it.i.MaxCount() {
		// Either stack is already filled up to the maximum, meaning we can't change anything any way.
		return false
	}
	if !it.i.Comparable(other.i) {
		return false
	}

	a, b := other.i.AddStack(it.i)

	newA := NewItem(a, other.Position())
	newA.SetVelocity(other.Velocity())
	w.AddEntity(newA)

	if !b.Empty() {
		newB := NewItem(b, pos)
		newB.SetVelocity(it.vel)
		w.AddEntity(newB)
	}
	_ = it.Close()
	_ = other.Close()
	return true
}

// collect makes a collector collect the item (or at least part of it).
func (it *Item) collect(w *world.World, collector Collector, pos mgl64.Vec3) {
	n := collector.Collect(it.i)
	if n == 0 {
		return
	}
	for _, viewer := range w.Viewers(pos) {
		viewer.ViewEntityAction(it, PickedUpAction{Collector: collector})
	}

	if n == it.i.Count() {
		// The collector picked up the entire stack.
		_ = it.Close()
		return
	}
	// Create a new item entity and shrink it by the amount of items that the collector collected.
	w.AddEntity(NewItem(it.i.Grow(-n), pos))

	_ = it.Close()
}

<<<<<<< HEAD
// checkEntityInsiders checks if the player is colliding with any EntityInsider blocks.
func (it *Item) checkEntityInsiders(w *world.World, pos mgl64.Vec3) {
	box := it.Type().BBox(it).Translate(pos).Grow(-0.0001)
	min, max := cube.PosFromVec3(box.Min()), cube.PosFromVec3(box.Max())

	for y := min[1]; y <= max[1]; y++ {
		for x := min[0]; x <= max[0]; x++ {
			for z := min[2]; z <= max[2]; z++ {
				blockPos := cube.Pos{x, y, z}
				b := w.Block(blockPos)
				if collide, ok := b.(block.EntityInsider); ok {
					collide.EntityInside(blockPos, w, it)
					if _, liquid := b.(world.Liquid); liquid {
						continue
					}
				}

				if l, ok := w.Liquid(blockPos); ok {
					if collide, ok := l.(block.EntityInsider); ok {
						collide.EntityInside(blockPos, w, it)
					}
				}
			}
		}
	}
}

// New creates and returns an Item with the item.Stack, position, and velocity provided. It doesn't spawn the Item
// by itself.
func (it *Item) New(stack item.Stack, pos, vel mgl64.Vec3) world.Entity {
	itemEntity := NewItem(stack, pos)
	itemEntity.vel = vel
	return itemEntity
}

=======
>>>>>>> 379257fa
// Explode ...
func (it *Item) Explode(mgl64.Vec3, float64, block.ExplosionConfig) {
	_ = it.Close()
}

// Collector represents an entity in the world that is able to collect an item, typically an entity such as
// a player or a zombie.
type Collector interface {
	world.Entity
	// Collect collects the stack passed. It is called if the Collector is standing near an item entity that
	// may be picked up.
	// The count of items collected from the stack n is returned.
	Collect(stack item.Stack) (n int)
	// GameMode returns the gamemode of the collector.
	GameMode() world.GameMode
}

// ItemType is a world.EntityType implementation for Item.
type ItemType struct{}

func (ItemType) EncodeEntity() string   { return "minecraft:item" }
func (ItemType) NetworkOffset() float64 { return 0.125 }
func (ItemType) BBox(world.Entity) cube.BBox {
	return cube.Box(-0.125, 0, -0.125, 0.125, 0.25, 0.125)
}

func (ItemType) DecodeNBT(m map[string]any) world.Entity {
	i := nbtconv.MapItem(m, "Item")
	if i.Empty() {
		return nil
	}
	n := NewItem(i, nbtconv.Vec3(m, "Pos"))
	n.SetVelocity(nbtconv.Vec3(m, "Motion"))
	n.age = int(nbtconv.Int16(m, "Age"))
	n.pickupDelay = int(nbtconv.Int64(m, "PickupDelay"))
	return n
}

func (ItemType) EncodeNBT(e world.Entity) map[string]any {
	it := e.(*Item)
	return map[string]any{
		"Health":      int16(5),
		"Age":         int16(it.age),
		"PickupDelay": int64(it.pickupDelay),
		"Pos":         nbtconv.Vec3ToFloat32Slice(it.Position()),
		"Motion":      nbtconv.Vec3ToFloat32Slice(it.Velocity()),
		"Item":        nbtconv.WriteItem(it.Item(), true),
	}
}<|MERGE_RESOLUTION|>--- conflicted
+++ resolved
@@ -173,7 +173,6 @@
 	_ = it.Close()
 }
 
-<<<<<<< HEAD
 // checkEntityInsiders checks if the player is colliding with any EntityInsider blocks.
 func (it *Item) checkEntityInsiders(w *world.World, pos mgl64.Vec3) {
 	box := it.Type().BBox(it).Translate(pos).Grow(-0.0001)
@@ -201,16 +200,6 @@
 	}
 }
 
-// New creates and returns an Item with the item.Stack, position, and velocity provided. It doesn't spawn the Item
-// by itself.
-func (it *Item) New(stack item.Stack, pos, vel mgl64.Vec3) world.Entity {
-	itemEntity := NewItem(stack, pos)
-	itemEntity.vel = vel
-	return itemEntity
-}
-
-=======
->>>>>>> 379257fa
 // Explode ...
 func (it *Item) Explode(mgl64.Vec3, float64, block.ExplosionConfig) {
 	_ = it.Close()
