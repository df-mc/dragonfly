--- conflicted
+++ resolved
@@ -914,18 +914,11 @@
 		orb.SetVelocity(mgl64.Vec3{(rand.Float64()*0.2 - 0.1) * 2, rand.Float64() * 0.4, (rand.Float64()*0.2 - 0.1) * 2})
 		w.AddEntity(orb)
 	}
-<<<<<<< HEAD
-	for _, it := range append(p.inv.Items(), append(p.armour.Items(), p.offHand.Items()...)...) {
-		if _, ok := it.Enchantment(enchantment.Vanishing{}); ok {
-			continue
-		}
-=======
 	p.experience.Reset()
 	p.session().SendExperience(p.experience)
 
 	p.session().EmptyUIInventory()
 	for _, it := range append(p.inv.Clear(), append(p.armour.Clear(), p.offHand.Clear()...)...) {
->>>>>>> e73095c9
 		ent := entity.NewItem(it, pos)
 		ent.SetVelocity(mgl64.Vec3{rand.Float64()*0.2 - 0.1, 0.2, rand.Float64()*0.2 - 0.1})
 		w.AddEntity(ent)
