--- conflicted
+++ resolved
@@ -1160,19 +1160,14 @@
 			p.usingSince.Store(time.Now().UnixNano())
 			p.usingItem.Store(true)
 		case item.Usable:
-<<<<<<< HEAD
-			ctx := &item.UseContext{Require: func(stack item.Stack) bool {
-				_, ok := p.Inventory().First(stack)
-				return ok
-			}}
-=======
 			ctx := p.useContext()
->>>>>>> 5c615001
 			if usable.Use(w, p, ctx) {
 				// We only swing the player's arm if the item held actually does something. If it doesn't, there is no
 				// reason to swing the arm.
 				p.SwingArm()
-				p.handleUseContext(ctx)
+
+				p.SetHeldItems(p.subtractItem(p.damageItem(i, ctx.Damage), ctx.CountSub), left)
+				p.addNewItem(ctx)
 			}
 		case item.Consumable:
 			if !usable.AlwaysConsumable() && p.GameMode().AllowsTakingDamage() && p.Food() >= 20 {
@@ -1215,10 +1210,7 @@
 	if p.usingItem.CAS(true, false) {
 		i, _ := p.HeldItems()
 		if releasable, ok := i.Item().(item.Releasable); ok {
-			ctx := &item.UseContext{Require: func(stack item.Stack) bool {
-				_, ok := p.Inventory().First(stack)
-				return ok
-			}}
+			ctx := p.useContext()
 
 			releasable.Release(p, p.useDuration(), ctx)
 			p.handleUseContext(ctx)
@@ -2386,20 +2378,23 @@
 		})
 		return err
 	}
-	return &item.UseContext{SwapHeldWithArmour: func(i int) {
-		src, dst, srcInv, dstInv := int(p.heldSlot.Load()), i, p.inv, p.armour.Inventory()
-		srcIt, _ := srcInv.Item(src)
-		dstIt, _ := dstInv.Item(dst)
-
-		ctx := event.C()
-		_ = call(ctx, src, srcIt, srcInv.Handler().HandleTake)
-		_ = call(ctx, src, dstIt, srcInv.Handler().HandlePlace)
-		_ = call(ctx, dst, dstIt, dstInv.Handler().HandleTake)
-		if err := call(ctx, dst, srcIt, dstInv.Handler().HandlePlace); err == nil {
-			_ = srcInv.SetItem(src, dstIt)
-			_ = dstInv.SetItem(dst, srcIt)
-		}
-	}}
+	return &item.UseContext{
+		SwapHeldWithArmour: func(i int) {
+			src, dst, srcInv, dstInv := int(p.heldSlot.Load()), i, p.inv, p.armour.Inventory()
+			srcIt, _ := srcInv.Item(src)
+			dstIt, _ := dstInv.Item(dst)
+
+			ctx := event.C()
+			_ = call(ctx, src, srcIt, srcInv.Handler().HandleTake)
+			_ = call(ctx, src, dstIt, srcInv.Handler().HandlePlace)
+			_ = call(ctx, dst, dstIt, dstInv.Handler().HandleTake)
+			if err := call(ctx, dst, srcIt, dstInv.Handler().HandlePlace); err == nil {
+				_ = srcInv.SetItem(src, dstIt)
+				_ = dstInv.SetItem(dst, srcIt)
+			}
+		},
+		// TODO: Require func
+	}
 }
 
 // handler returns the Handler of the player.
