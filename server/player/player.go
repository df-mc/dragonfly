--- conflicted
+++ resolved
@@ -2440,12 +2440,9 @@
 		}
 	}
 
-<<<<<<< HEAD
+	p.session().SendDebugShapes()
 	p.s.SendHudUpdates()
 	p.s.SendDebugShapes()
-=======
-	p.session().SendDebugShapes()
->>>>>>> 868e3184
 
 	if p.prevWorld != tx.World() && p.prevWorld != nil {
 		p.Handler().HandleChangeWorld(p, p.prevWorld, tx.World())
