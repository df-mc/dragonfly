--- conflicted
+++ resolved
@@ -22,14 +22,7 @@
 
 // SmeltInfo ...
 func (Clay) SmeltInfo() item.SmeltInfo {
-<<<<<<< HEAD
-	return item.SmeltInfo{
-		Product:    item.NewStack(Terracotta{}, 1),
-		Experience: 0.35,
-	}
-=======
 	return newSmeltInfo(item.NewStack(Terracotta{}, 1), 0.35)
->>>>>>> 9c3a5b58
 }
 
 // EncodeItem ...
