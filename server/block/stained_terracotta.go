--- conflicted
+++ resolved
@@ -28,14 +28,7 @@
 
 // SmeltInfo ...
 func (t StainedTerracotta) SmeltInfo() item.SmeltInfo {
-<<<<<<< HEAD
-	return item.SmeltInfo{
-		Product:    item.NewStack(GlazedTerracotta{Colour: t.Colour}, 1),
-		Experience: 0.1,
-	}
-=======
 	return newSmeltInfo(item.NewStack(GlazedTerracotta{Colour: t.Colour}, 1), 0.1)
->>>>>>> 9c3a5b58
 }
 
 // EncodeItem ...
