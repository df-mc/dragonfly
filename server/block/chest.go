package block

import (
	"fmt"
	"github.com/df-mc/dragonfly/server/block/cube"
	"github.com/df-mc/dragonfly/server/internal/nbtconv"
	"github.com/df-mc/dragonfly/server/item"
	"github.com/df-mc/dragonfly/server/item/inventory"
	"github.com/df-mc/dragonfly/server/world"
	"github.com/df-mc/dragonfly/server/world/sound"
	"github.com/go-gl/mathgl/mgl64"
	"strings"
	"sync"
	"time"
)

// Chest is a container block which may be used to store items. Chests may also be paired to create a bigger
// single container.
// The empty value of Chest is not valid. It must be created using block.NewChest().
type Chest struct {
	chest
	transparent
	bass
	sourceWaterDisplacer

	// Facing is the direction that the chest is facing.
	Facing cube.Direction
	// CustomName is the custom name of the chest. This name is displayed when the chest is opened, and may
	// include colour codes.
	CustomName string

	paired       bool
	pairX, pairZ int
	pairInv      *inventory.Inventory

	inventory *inventory.Inventory
	viewerMu  *sync.RWMutex
	viewers   map[ContainerViewer]struct{}
}

// NewChest creates a new initialised chest. The inventory is properly initialised.
func NewChest() Chest {
	m := new(sync.RWMutex)
	v := make(map[ContainerViewer]struct{}, 1)

	c := Chest{
		viewerMu: m,
		viewers:  v,
	}

	c.inventory = inventory.New(27, func(slot int, _, item item.Stack) {
		c.viewerMu.RLock()
		defer c.viewerMu.RUnlock()
		for viewer := range c.viewers {
			viewer.ViewSlotChange(slot, item)
		}
	})
	return c
}

// Inventory returns the inventory of the chest. The size of the inventory will be 27 or 54, depending on
// whether the chest is single or double.
func (c Chest) Inventory() *inventory.Inventory {
	if c.paired {
		return c.pairInv
	}
	return c.inventory
}

// WithName returns the chest after applying a specific name to the block.
func (c Chest) WithName(a ...any) world.Item {
	c.CustomName = strings.TrimSuffix(fmt.Sprintln(a...), "\n")
	return c
}

// SideClosed ...
func (Chest) SideClosed(cube.Pos, cube.Pos, *world.World) bool {
	return false
}

// open opens the chest, displaying the animation and playing a sound.
func (c Chest) open(w *world.World, pos cube.Pos) {
	for _, v := range w.Viewers(pos.Vec3()) {
		if c.paired {
			v.ViewBlockAction(c.PairPos(pos), OpenAction{})
		}
		v.ViewBlockAction(pos, OpenAction{})
	}
	w.PlaySound(pos.Vec3Centre(), sound.ChestOpen{})
}

// close closes the chest, displaying the animation and playing a sound.
func (c Chest) close(w *world.World, pos cube.Pos) {
	for _, v := range w.Viewers(pos.Vec3()) {
		if c.paired {
			v.ViewBlockAction(c.PairPos(pos), CloseAction{})
		}
		v.ViewBlockAction(pos, CloseAction{})
	}
	w.PlaySound(pos.Vec3Centre(), sound.ChestClose{})
}

// AddViewer adds a viewer to the chest, so that it is updated whenever the inventory of the chest is changed.
func (c Chest) AddViewer(v ContainerViewer, w *world.World, pos cube.Pos) {
	c.viewerMu.Lock()
	defer c.viewerMu.Unlock()
	if len(c.viewers) == 0 {
		c.open(w, pos)
	}
	c.viewers[v] = struct{}{}
}

// RemoveViewer removes a viewer from the chest, so that slot updates in the inventory are no longer sent to
// it.
func (c Chest) RemoveViewer(v ContainerViewer, w *world.World, pos cube.Pos) {
	c.viewerMu.Lock()
	defer c.viewerMu.Unlock()
	if len(c.viewers) == 0 {
		return
	}
	delete(c.viewers, v)
	if len(c.viewers) == 0 {
		c.close(w, pos)
	}
}

// Activate ...
func (c Chest) Activate(pos cube.Pos, _ cube.Face, w *world.World, u item.User, _ *item.UseContext) bool {
	if opener, ok := u.(ContainerOpener); ok {
		if c.paired && c.pairInv == nil {
			if ch, pair, ok := c.pair(w, pos, c.PairPos(pos)); ok {
				w.SetBlock(pos, ch, nil)
				w.SetBlock(c.PairPos(pos), pair, nil)
			}
		}
		if d, ok := w.Block(pos.Side(cube.FaceUp)).(LightDiffuser); ok && d.LightDiffusionLevel() <= 2 {
			opener.OpenBlockContainer(pos)
		}
		return true
	}
	return false
}

// UseOnBlock ...
func (c Chest) UseOnBlock(pos cube.Pos, face cube.Face, _ mgl64.Vec3, w *world.World, user item.User, ctx *item.UseContext) (used bool) {
	pos, _, used = firstReplaceable(w, pos, face, c)
	if !used {
		return
	}
	//noinspection GoAssignmentToReceiver
	c = NewChest()
	c.Facing = user.Rotation().Direction().Opposite()

	for _, dir := range []cube.Direction{c.Facing.RotateLeft(), c.Facing.RotateRight()} {
		sidePos := pos.Side(dir.Face())
		if ch, pair, ok := c.pair(w, pos, sidePos); ok {
			place(w, pos, ch, user, ctx)
			w.SetBlock(ch.PairPos(pos), pair, nil)
			return placed(ctx)
		}
	}

	place(w, pos, c, user, ctx)
	return placed(ctx)
}

// BreakInfo ...
func (c Chest) BreakInfo() BreakInfo {
	return newBreakInfo(2.5, alwaysHarvestable, axeEffective, oneOf(c)).withBreakHandler(func(pos cube.Pos, w *world.World, u item.User) {
		if c.paired {
			pairPos := c.PairPos(pos)
			if _, pair, ok := c.unpair(w, pos); ok {
				w.SetBlock(pairPos, pair, nil)
			}
		}
	})
}

// FuelInfo ...
func (Chest) FuelInfo() item.FuelInfo {
	return newFuelInfo(time.Second * 15)
}

// FlammabilityInfo ...
func (c Chest) FlammabilityInfo() FlammabilityInfo {
	return newFlammabilityInfo(0, 0, true)
}

// DecodeNBT ...
func (c Chest) DecodeNBT(data map[string]any) any {
	facing := c.Facing
	//noinspection GoAssignmentToReceiver
	c = NewChest()
	c.Facing = facing
	c.CustomName = nbtconv.String(data, "CustomName")
<<<<<<< HEAD

	pairX, ok := data["pairx"]
	pairZ, ok2 := data["pairz"]
	if ok && ok2 {
		c.paired = true
		// TODO: type assertion checks
		c.pairX, c.pairZ = int(pairX.(int32)), int(pairZ.(int32))
		c.pairInv = inventory.New(54, func(slot int, _, item item.Stack) {
			c.viewerMu.RLock()
			defer c.viewerMu.RUnlock()
			for viewer := range c.viewers {
				viewer.ViewSlotChange(slot, item)
			}
		})

		nbtconv.InvFromNBT(c.pairInv, nbtconv.Slice(data, "Items"))
	}

	nbtconv.InvFromNBT(c.inventory, nbtconv.Slice(data, "Items"))
=======
	nbtconv.InvFromNBT(c.inventory, nbtconv.Slice[any](data, "Items"))
>>>>>>> 67bccf4c
	return c
}

// EncodeNBT ...
func (c Chest) EncodeNBT() map[string]any {
	if c.inventory == nil {
		facing, customName := c.Facing, c.CustomName
		//noinspection GoAssignmentToReceiver
		c = NewChest()
		c.Facing, c.CustomName = facing, customName
	}
	m := map[string]any{
		"Items": nbtconv.InvToNBT(c.inventory),
		"id":    "Chest",
	}
	if c.CustomName != "" {
		m["CustomName"] = c.CustomName
	}

	if c.paired {
		m["pairx"] = int32(c.pairX)
		m["pairz"] = int32(c.pairZ)
	}
	return m
}

// pair pairs this chest with the given chest position.
func (c Chest) pair(w *world.World, pos, pairPos cube.Pos) (ch, pair Chest, ok bool) {
	pair, ok = w.Block(pairPos).(Chest)
	if !ok || c.Facing != pair.Facing || pair.paired && (pair.pairX != pos[0] || pair.pairZ != pos[2]) {
		return c, pair, false
	}
	m := new(sync.RWMutex)
	v := make(map[ContainerViewer]struct{})
	left, right := c.inventory, pair.inventory
	if pos.Side(c.Facing.RotateRight().Face()) == pairPos {
		left, right = right, left
	}
	double := left.Merge(right, func(slot int, _, item item.Stack) {
		if slot < 27 {
			_ = left.SetItem(slot, item)
		} else {
			_ = right.SetItem(slot-27, item)
		}
		m.RLock()
		defer m.RUnlock()
		for viewer := range v {
			viewer.ViewSlotChange(slot, item)
		}
	})

	c.pairX, c.pairZ, c.paired = pairPos[0], pairPos[2], true
	pair.pairX, pair.pairZ, pair.paired = pos[0], pos[2], true
	c.viewerMu, pair.viewerMu = m, m
	c.viewers, pair.viewers = v, v
	c.pairInv, pair.pairInv = double, double
	return c, pair, true
}

// unpair unpairs this chest from the chest it is currently paired with.
func (c Chest) unpair(w *world.World, pos cube.Pos) (ch, pair Chest, ok bool) {
	if !c.paired {
		return c, Chest{}, false
	}

	pair, ok = w.Block(c.PairPos(pos)).(Chest)
	if !ok || c.Facing != pair.Facing || pair.paired && (pair.pairX != pos[0] || pair.pairZ != pos[2]) {
		return c, pair, false
	}

	if len(c.viewers) != 0 {
		c.close(w, pos)
	}

	c.paired, pair.paired = false, false
	c.viewerMu, pair.viewerMu = new(sync.RWMutex), new(sync.RWMutex)
	c.viewers, pair.viewers = make(map[ContainerViewer]struct{}, 1), make(map[ContainerViewer]struct{}, 1)
	c.pairInv, pair.pairInv = nil, nil
	return c, pair, true
}

// PairPos returns the position of the chest that this chest is paired with.
func (c Chest) PairPos(pos cube.Pos) cube.Pos {
	return cube.Pos{c.pairX, pos[1], c.pairZ}
}

// Paired returns whether the chest is paired with another chest.
func (c Chest) Paired() bool {
	return c.paired
}

// EncodeItem ...
func (Chest) EncodeItem() (name string, meta int16) {
	return "minecraft:chest", 0
}

// EncodeBlock ...
func (c Chest) EncodeBlock() (name string, properties map[string]any) {
	return "minecraft:chest", map[string]any{"minecraft:cardinal_direction": c.Facing.String()}
}

// allChests ...
func allChests() (chests []world.Block) {
	for _, direction := range cube.Directions() {
		chests = append(chests, Chest{Facing: direction})
	}
	return
}<|MERGE_RESOLUTION|>--- conflicted
+++ resolved
@@ -193,7 +193,6 @@
 	c = NewChest()
 	c.Facing = facing
 	c.CustomName = nbtconv.String(data, "CustomName")
-<<<<<<< HEAD
 
 	pairX, ok := data["pairx"]
 	pairZ, ok2 := data["pairz"]
@@ -209,13 +208,10 @@
 			}
 		})
 
-		nbtconv.InvFromNBT(c.pairInv, nbtconv.Slice(data, "Items"))
-	}
-
-	nbtconv.InvFromNBT(c.inventory, nbtconv.Slice(data, "Items"))
-=======
-	nbtconv.InvFromNBT(c.inventory, nbtconv.Slice[any](data, "Items"))
->>>>>>> 67bccf4c
+		nbtconv.InvFromNBT(c.pairInv, nbtconv.Slice[any](data, "Items"))
+	}
+
+		nbtconv.InvFromNBT(c.inventory, nbtconv.Slice[any](data, "Items"))
 	return c
 }
 
