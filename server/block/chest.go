--- conflicted
+++ resolved
@@ -41,7 +41,6 @@
 
 // NewChest creates a new initialised chest. The inventory is properly initialised.
 func NewChest() Chest {
-<<<<<<< HEAD
 	c := Chest{
 		viewerMu: new(sync.RWMutex),
 		viewers:  make(map[ContainerViewer]struct{}, 1),
@@ -54,30 +53,11 @@
 			viewer.ViewSlotChange(slot, after)
 		}
 	})
-=======
-	m := new(sync.RWMutex)
-	v := make(map[ContainerViewer]struct{}, 1)
-
-	c := Chest{
-		viewerMu: m,
-		viewers:  v,
-	}
-
-	c.inventory = inventory.New(27, func(slot int, _, item item.Stack) {
-		c.viewerMu.RLock()
-		defer c.viewerMu.RUnlock()
-		for viewer := range c.viewers {
-			viewer.ViewSlotChange(slot, item)
-		}
-	})
-
->>>>>>> 80848599
 	return c
 }
 
 // Inventory returns the inventory of the chest. The size of the inventory will be 27 or 54, depending on
 // whether the chest is single or double.
-<<<<<<< HEAD
 func (c Chest) Inventory(w *world.World, pos cube.Pos) *inventory.Inventory {
 	if c.paired {
 		if c.pairInv == nil {
@@ -91,10 +71,6 @@
 				return c.inventory
 			}
 		}
-=======
-func (c Chest) Inventory() *inventory.Inventory {
-	if c.paired {
->>>>>>> 80848599
 		return c.pairInv
 	}
 	return c.inventory
@@ -115,11 +91,7 @@
 func (c Chest) open(w *world.World, pos cube.Pos) {
 	for _, v := range w.Viewers(pos.Vec3()) {
 		if c.paired {
-<<<<<<< HEAD
 			v.ViewBlockAction(c.pairPos(pos), OpenAction{})
-=======
-			v.ViewBlockAction(c.PairPos(pos), OpenAction{})
->>>>>>> 80848599
 		}
 		v.ViewBlockAction(pos, OpenAction{})
 	}
@@ -130,11 +102,7 @@
 func (c Chest) close(w *world.World, pos cube.Pos) {
 	for _, v := range w.Viewers(pos.Vec3()) {
 		if c.paired {
-<<<<<<< HEAD
 			v.ViewBlockAction(c.pairPos(pos), CloseAction{})
-=======
-			v.ViewBlockAction(c.PairPos(pos), CloseAction{})
->>>>>>> 80848599
 		}
 		v.ViewBlockAction(pos, CloseAction{})
 	}
@@ -168,16 +136,9 @@
 // Activate ...
 func (c Chest) Activate(pos cube.Pos, _ cube.Face, w *world.World, u item.User, _ *item.UseContext) bool {
 	if opener, ok := u.(ContainerOpener); ok {
-<<<<<<< HEAD
 		if c.paired {
 			if d, ok := w.Block(c.pairPos(pos).Side(cube.FaceUp)).(LightDiffuser); !ok || d.LightDiffusionLevel() > 2 {
 				return false
-=======
-		if c.paired && c.pairInv == nil {
-			if ch, pair, ok := c.Pair(w, pos, c.PairPos(pos)); ok {
-				w.SetBlock(pos, ch, nil)
-				w.SetBlock(c.PairPos(pos), pair, nil)
->>>>>>> 80848599
 			}
 		}
 		if d, ok := w.Block(pos.Side(cube.FaceUp)).(LightDiffuser); ok && d.LightDiffusionLevel() <= 2 {
@@ -198,19 +159,11 @@
 	c = NewChest()
 	c.Facing = user.Rotation().Direction().Opposite()
 
-<<<<<<< HEAD
 	// Check both sides of the chest to see if it is possible to pair with another chest.
 	for _, dir := range []cube.Direction{c.Facing.RotateLeft(), c.Facing.RotateRight()} {
 		if ch, pair, ok := c.pair(w, pos, pos.Side(dir.Face())); ok {
 			place(w, pos, ch, user, ctx)
 			w.SetBlock(ch.pairPos(pos), pair, nil)
-=======
-	for _, dir := range []cube.Direction{c.Facing.RotateLeft(), c.Facing.RotateRight()} {
-		sidePos := pos.Side(dir.Face())
-		if ch, pair, ok := c.Pair(w, pos, sidePos); ok {
-			place(w, pos, ch, user, ctx)
-			w.SetBlock(ch.PairPos(pos), pair, nil)
->>>>>>> 80848599
 			return placed(ctx)
 		}
 	}
@@ -223,7 +176,6 @@
 func (c Chest) BreakInfo() BreakInfo {
 	return newBreakInfo(2.5, alwaysHarvestable, axeEffective, oneOf(c)).withBreakHandler(func(pos cube.Pos, w *world.World, u item.User) {
 		if c.paired {
-<<<<<<< HEAD
 			pairPos := c.pairPos(pos)
 			if _, pair, ok := c.unpair(w, pos); ok {
 				c.paired = false
@@ -234,13 +186,6 @@
 		for _, i := range c.Inventory(w, pos).Clear() {
 			dropItem(w, i, pos.Vec3Centre())
 		}
-=======
-			pairPos := c.PairPos(pos)
-			if _, pair, ok := c.unpair(w, pos); ok {
-				w.SetBlock(pairPos, pair, nil)
-			}
-		}
->>>>>>> 80848599
 	})
 }
 
@@ -348,7 +293,6 @@
 	pairX, ok := data["pairx"]
 	pairZ, ok2 := data["pairz"]
 	if ok && ok2 {
-<<<<<<< HEAD
 		pairX, ok := pairX.(int32)
 		pairZ, ok2 := pairZ.(int32)
 		if ok && ok2 {
@@ -356,14 +300,6 @@
 			c.pairX, c.pairZ = int(pairX), int(pairZ)
 		}
 	}
-  
-=======
-		c.paired = true
-		// TODO: type assertion checks
-		c.pairX, c.pairZ = int(pairX.(int32)), int(pairZ.(int32))
-	}
-
->>>>>>> 80848599
 	nbtconv.InvFromNBT(c.inventory, nbtconv.Slice(data, "Items"))
 	return c
 }
