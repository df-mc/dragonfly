package block

import (
	"fmt"
	"github.com/df-mc/dragonfly/server/block/cube"
	"github.com/df-mc/dragonfly/server/internal/nbtconv"
	"github.com/df-mc/dragonfly/server/item"
	"github.com/df-mc/dragonfly/server/item/inventory"
	"github.com/df-mc/dragonfly/server/world"
	"github.com/df-mc/dragonfly/server/world/sound"
	"github.com/go-gl/mathgl/mgl64"
	"strings"
	"sync"
)

// Chest is a container block which may be used to store items. Chests may also be paired to create a bigger
// single container.
// The empty value of Chest is not valid. It must be created using block.NewChest().
<<<<<<< HEAD
// TODO: Redo inventory stuff in here. The inventory should be moved to a different place in world.World so
//  that this block can be hashed properly.
=======
>>>>>>> 1ceb7474
type Chest struct {
	chest
	transparent
	bass

	// Facing is the direction that the chest is facing.
	Facing cube.Direction
	// CustomName is the custom name of the chest. This name is displayed when the chest is opened, and may
	// include colour codes.
	CustomName string

	inventory *inventory.Inventory
	viewerMu  *sync.RWMutex
	viewers   map[ContainerViewer]struct{}
}

// NewChest creates a new initialised chest. The inventory is properly initialised.
func NewChest() Chest {
	m := new(sync.RWMutex)
	v := make(map[ContainerViewer]struct{}, 1)
	return Chest{
		inventory: inventory.New(27, func(slot int, item item.Stack) {
			m.RLock()
			defer m.RUnlock()
			for viewer := range v {
				viewer.ViewSlotChange(slot, item)
			}
		}),
		viewerMu: m,
		viewers:  v,
	}
}

// Inventory returns the inventory of the chest. The size of the inventory will be 27 or 54, depending on
// whether the chest is single or double.
func (c Chest) Inventory() *inventory.Inventory {
	return c.inventory
}

// WithName returns the chest after applying a specific name to the block.
func (c Chest) WithName(a ...any) world.Item {
	c.CustomName = strings.TrimSuffix(fmt.Sprintln(a...), "\n")
	return c
}

// CanDisplace ...
func (Chest) CanDisplace(b world.Liquid) bool {
	_, water := b.(Water)
	return water
}

// SideClosed ...
func (Chest) SideClosed(cube.Pos, cube.Pos, *world.World) bool {
	return false
}

// open opens the chest, displaying the animation and playing a sound.
func (c Chest) open(w *world.World, pos cube.Pos) {
	for _, v := range w.Viewers(pos.Vec3()) {
		v.ViewBlockAction(pos, OpenAction{})
	}
	w.PlaySound(pos.Vec3Centre(), sound.ChestOpen{})
}

// close closes the chest, displaying the animation and playing a sound.
func (c Chest) close(w *world.World, pos cube.Pos) {
	for _, v := range w.Viewers(pos.Vec3()) {
		v.ViewBlockAction(pos, CloseAction{})
	}
	w.PlaySound(pos.Vec3Centre(), sound.ChestClose{})
}

// AddViewer adds a viewer to the chest, so that it is updated whenever the inventory of the chest is changed.
func (c Chest) AddViewer(v ContainerViewer, w *world.World, pos cube.Pos) {
	c.viewerMu.Lock()
	defer c.viewerMu.Unlock()
	if len(c.viewers) == 0 {
		c.open(w, pos)
	}
	c.viewers[v] = struct{}{}
}

// RemoveViewer removes a viewer from the chest, so that slot updates in the inventory are no longer sent to
// it.
func (c Chest) RemoveViewer(v ContainerViewer, w *world.World, pos cube.Pos) {
	c.viewerMu.Lock()
	defer c.viewerMu.Unlock()
	if len(c.viewers) == 0 {
		return
	}
	delete(c.viewers, v)
	if len(c.viewers) == 0 {
		c.close(w, pos)
	}
}

// Activate ...
func (c Chest) Activate(pos cube.Pos, _ cube.Face, _ *world.World, u item.User) bool {
	if opener, ok := u.(ContainerOpener); ok {
		opener.OpenBlockContainer(pos)
		return true
	}
	return false
}

// UseOnBlock ...
func (c Chest) UseOnBlock(pos cube.Pos, face cube.Face, _ mgl64.Vec3, w *world.World, user item.User, ctx *item.UseContext) (used bool) {
	pos, _, used = firstReplaceable(w, pos, face, c)
	if !used {
		return
	}
	//noinspection GoAssignmentToReceiver
	c = NewChest()
	c.Facing = user.Facing().Opposite()

	place(w, pos, c, user, ctx)
	return placed(ctx)
}

// BreakInfo ...
func (c Chest) BreakInfo() BreakInfo {
	return newBreakInfo(2.5, alwaysHarvestable, axeEffective, simpleDrops(append(c.inventory.Items(), item.NewStack(c, 1))...))
}

// FlammabilityInfo ...
func (c Chest) FlammabilityInfo() FlammabilityInfo {
	return newFlammabilityInfo(0, 0, true)
}

// DecodeNBT ...
func (c Chest) DecodeNBT(data map[string]any) any {
	facing := c.Facing
	//noinspection GoAssignmentToReceiver
	c = NewChest()
	c.Facing = facing
	c.CustomName = nbtconv.Map[string](data, "CustomName")
	nbtconv.InvFromNBT(c.inventory, nbtconv.Map[[]any](data, "Items"))
	return c
}

// EncodeNBT ...
func (c Chest) EncodeNBT() map[string]any {
	if c.inventory == nil {
		facing, customName := c.Facing, c.CustomName
		//noinspection GoAssignmentToReceiver
		c = NewChest()
		c.Facing, c.CustomName = facing, customName
	}
	m := map[string]any{
		"Items": nbtconv.InvToNBT(c.inventory),
		"id":    "Chest",
	}
	if c.CustomName != "" {
		m["CustomName"] = c.CustomName
	}
	return m
}

// EncodeItem ...
func (Chest) EncodeItem() (name string, meta int16) {
	return "minecraft:chest", 0
}

// EncodeBlock ...
func (c Chest) EncodeBlock() (name string, properties map[string]any) {
	return "minecraft:chest", map[string]any{"facing_direction": 2 + int32(c.Facing)}
}

// allChests ...
func allChests() (chests []world.Block) {
	for _, direction := range cube.Directions() {
		chests = append(chests, Chest{Facing: direction})
	}
	return
}<|MERGE_RESOLUTION|>--- conflicted
+++ resolved
@@ -16,11 +16,6 @@
 // Chest is a container block which may be used to store items. Chests may also be paired to create a bigger
 // single container.
 // The empty value of Chest is not valid. It must be created using block.NewChest().
-<<<<<<< HEAD
-// TODO: Redo inventory stuff in here. The inventory should be moved to a different place in world.World so
-//  that this block can be hashed properly.
-=======
->>>>>>> 1ceb7474
 type Chest struct {
 	chest
 	transparent
