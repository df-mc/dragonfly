package block

import (
	"github.com/df-mc/dragonfly/server/block/cube"
	"github.com/df-mc/dragonfly/server/item"
	"github.com/df-mc/dragonfly/server/world"
	"github.com/df-mc/dragonfly/server/world/particle"
	"github.com/go-gl/mathgl/mgl64"
	"math/rand"
	"time"
)

// Potato is a crop that can be consumed raw or cooked to make baked potatoes.
type Potato struct {
	crop
}

// SmeltInfo ...
func (p Potato) SmeltInfo() item.SmeltInfo {
<<<<<<< HEAD
	return item.SmeltInfo{Product: item.NewStack(item.BakedPotato{}, 1), Experience: 0.35, Food: true}
=======
	return newFoodSmeltInfo(item.NewStack(item.BakedPotato{}, 1), 0.35)
>>>>>>> 9c3a5b58
}

// SameCrop ...
func (Potato) SameCrop(c Crop) bool {
	_, ok := c.(Potato)
	return ok
}

// AlwaysConsumable ...
func (p Potato) AlwaysConsumable() bool {
	return false
}

// ConsumeDuration ...
func (p Potato) ConsumeDuration() time.Duration {
	return item.DefaultConsumeDuration
}

// Consume ...
func (p Potato) Consume(_ *world.World, c item.Consumer) item.Stack {
	c.Saturate(1, 0.6)
	return item.Stack{}
}

// BoneMeal ...
func (p Potato) BoneMeal(pos cube.Pos, w *world.World) bool {
	if p.Growth == 7 {
		return false
	}
	p.Growth = min(p.Growth+rand.Intn(4)+2, 7)
	w.SetBlock(pos, p, nil)
	return true
}

// UseOnBlock ...
func (p Potato) UseOnBlock(pos cube.Pos, face cube.Face, _ mgl64.Vec3, w *world.World, user item.User, ctx *item.UseContext) bool {
	pos, _, used := firstReplaceable(w, pos, face, p)
	if !used {
		return false
	}

	if _, ok := w.Block(pos.Side(cube.FaceDown)).(Farmland); !ok {
		return false
	}

	place(w, pos, p, user, ctx)
	return placed(ctx)
}

// BreakInfo ...
func (p Potato) BreakInfo() BreakInfo {
	return newBreakInfo(0, alwaysHarvestable, nothingEffective, func(item.Tool, []item.Enchantment) []item.Stack {
		if rand.Float64() < 0.02 {
			return []item.Stack{item.NewStack(p, rand.Intn(5)+1), item.NewStack(item.PoisonousPotato{}, 1)}
		}
		return []item.Stack{item.NewStack(p, rand.Intn(5)+1)}
	})
}

// EncodeItem ...
func (p Potato) EncodeItem() (name string, meta int16) {
	return "minecraft:potato", 0
}

// RandomTick ...
func (p Potato) RandomTick(pos cube.Pos, w *world.World, r *rand.Rand) {
	if w.Light(pos) < 8 {
		w.SetBlock(pos, nil, nil)
		w.AddParticle(pos.Vec3Centre(), particle.BlockBreak{Block: p})
	} else if p.Growth < 7 && r.Float64() <= p.CalculateGrowthChance(pos, w) {
		p.Growth++
		w.SetBlock(pos, p, nil)
	}
}

// EncodeBlock ...
func (p Potato) EncodeBlock() (name string, properties map[string]any) {
	return "minecraft:potatoes", map[string]any{"growth": int32(p.Growth)}
}

// allPotato ...
func allPotato() (potato []world.Block) {
	for i := 0; i <= 7; i++ {
		potato = append(potato, Potato{crop{Growth: i}})
	}
	return
}<|MERGE_RESOLUTION|>--- conflicted
+++ resolved
@@ -17,11 +17,7 @@
 
 // SmeltInfo ...
 func (p Potato) SmeltInfo() item.SmeltInfo {
-<<<<<<< HEAD
-	return item.SmeltInfo{Product: item.NewStack(item.BakedPotato{}, 1), Experience: 0.35, Food: true}
-=======
 	return newFoodSmeltInfo(item.NewStack(item.BakedPotato{}, 1), 0.35)
->>>>>>> 9c3a5b58
 }
 
 // SameCrop ...
