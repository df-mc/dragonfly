--- conflicted
+++ resolved
@@ -47,13 +47,9 @@
 
 // BreakInfo ...
 func (n NetherSprouts) BreakInfo() BreakInfo {
-<<<<<<< HEAD
-	return newBreakInfo(0, alwaysHarvestable, nothingEffective, oneOf(n), XPDropRange{})
-=======
 	return newBreakInfo(0, func(t item.Tool) bool {
 		return t.ToolType() == item.TypeShears
 	}, nothingEffective, oneOf(n))
->>>>>>> d1428293
 }
 
 // EncodeItem ...
