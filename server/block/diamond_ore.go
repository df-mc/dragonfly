package block

import (
	"github.com/df-mc/dragonfly/server/item"
)

// DiamondOre is a rare ore that generates underground.
type DiamondOre struct {
	solid
	bassDrum

	// Type is the type of diamond ore.
	Type OreType
}

// BreakInfo ...
func (d DiamondOre) BreakInfo() BreakInfo {
	return newBreakInfo(d.Type.Hardness(), func(t item.Tool) bool {
		return t.ToolType() == item.TypePickaxe && t.HarvestLevel() >= item.ToolTierIron.HarvestLevel
	}, pickaxeEffective, silkTouchOneOf(item.Diamond{}, d)).withXPDropRange(3, 7)
}

// SmeltInfo ...
func (DiamondOre) SmeltInfo() item.SmeltInfo {
<<<<<<< HEAD
	return item.SmeltInfo{
		Product:    item.NewStack(item.Diamond{}, 1),
		Experience: 1,
		Ores:       true,
	}
=======
	return newOreSmeltInfo(item.NewStack(item.Diamond{}, 1), 1)
>>>>>>> 9c3a5b58
}

// EncodeItem ...
func (d DiamondOre) EncodeItem() (name string, meta int16) {
	return "minecraft:" + d.Type.Prefix() + "diamond_ore", 0
}

// EncodeBlock ...
func (d DiamondOre) EncodeBlock() (string, map[string]any) {
	return "minecraft:" + d.Type.Prefix() + "diamond_ore", nil
}<|MERGE_RESOLUTION|>--- conflicted
+++ resolved
@@ -22,15 +22,7 @@
 
 // SmeltInfo ...
 func (DiamondOre) SmeltInfo() item.SmeltInfo {
-<<<<<<< HEAD
-	return item.SmeltInfo{
-		Product:    item.NewStack(item.Diamond{}, 1),
-		Experience: 1,
-		Ores:       true,
-	}
-=======
 	return newOreSmeltInfo(item.NewStack(item.Diamond{}, 1), 1)
->>>>>>> 9c3a5b58
 }
 
 // EncodeItem ...
