--- conflicted
+++ resolved
@@ -23,11 +23,7 @@
 
 // FuelInfo ...
 func (Coal) FuelInfo() item.FuelInfo {
-<<<<<<< HEAD
-	return item.FuelInfo{Duration: time.Second * 800}
-=======
 	return newFuelInfo(time.Second * 800)
->>>>>>> 9c3a5b58
 }
 
 // EncodeItem ...
