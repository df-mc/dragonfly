package block

import (
	"github.com/df-mc/dragonfly/server/block/cube"
	"github.com/df-mc/dragonfly/server/block/instrument"
	"github.com/df-mc/dragonfly/server/entity"
	"github.com/df-mc/dragonfly/server/entity/effect"
	"github.com/df-mc/dragonfly/server/item"
	"github.com/df-mc/dragonfly/server/world"
	"github.com/df-mc/dragonfly/server/world/sound"
	"github.com/google/uuid"
)

// Activatable represents a block that may be activated by a viewer of the world. When activated, the block
// will execute some specific logic.
type Activatable interface {
	// Activate activates the block at a specific block position. The face clicked is passed, as well as the
	// world in which the block was activated and the viewer that activated it.
	Activate(pos cube.Pos, clickedFace cube.Face, w *world.World, u item.User)
}

// Punchable represents a block that may be punched by a viewer of the world. When punched, the block
// will execute some specific logic.
type Punchable interface {
	// Punch punches the block at a specific block position. The face clicked is passed, as well as the
	// world in which the block was punched and the viewer that punched it.
	Punch(pos cube.Pos, clickedFace cube.Face, w *world.World, u item.User)
}

// LightEmitter represents a block that emits light when placed. Blocks such as torches or lanterns implement
// this interface.
type LightEmitter interface {
	// LightEmissionLevel returns the light emission level of the block, a number from 0-15 where 15 is the
	// brightest and 0 means it doesn't emit light at all.
	LightEmissionLevel() uint8
}

// LightDiffuser represents a block that diffuses light. This means that a specific amount of light levels
// will be subtracted when light passes through the block.
// Blocks that do not implement LightDiffuser will be assumed to be solid: Light will not be able to pass
// through these blocks.
type LightDiffuser interface {
	// LightDiffusionLevel returns the amount of light levels that is subtracted when light passes through
	// this block. Some blocks, such as leaves, have this behaviour. A diffusion level of 15 means that all
	// light will be completely blocked when it passes through the block.
	LightDiffusionLevel() uint8
}

// SignEditor represents something that can edit a sign, typically players.
type SignEditor interface {
	UUID() uuid.UUID
}

// Replaceable represents a block that may be replaced by another block automatically. An example is grass,
// which may be replaced by clicking it with another block.
type Replaceable interface {
	// ReplaceableBy returns a bool which indicates if the block is replaceableWith by another block.
	ReplaceableBy(b world.Block) bool
}

// BeaconSource represents a block which is capable of contributing to powering a beacon pyramid.
type BeaconSource interface {
	// PowersBeacon returns a bool which indicates whether this block can contribute to powering up a
	// beacon pyramid.
	PowersBeacon() bool
}

// EntityLander represents a block that reacts to an entity landing on it after falling.
type EntityLander interface {
	// EntityLand is called when an entity lands on the block.
	EntityLand(pos cube.Pos, w *world.World, e world.Entity)
}

// EntityInsider represents a block that reacts to an entity going inside of its 1x1x1 axis
// aligned bounding box.
type EntityInsider interface {
	// EntityInside is called when an entity goes inside of the block's 1x1x1 axis aligned bounding box.
	EntityInside(pos cube.Pos, w *world.World, e world.Entity)
}

// beaconAffected represents an entity that can be powered by a beacon. Only players will implement this.
type beaconAffected interface {
	// AddEffect adds a specific effect to the entity that implements this interface.
	AddEffect(e effect.Effect)

	// BeaconAffected returns whether this entity can be powered by a beacon.
	BeaconAffected() bool
}

func calculateFace(user item.User, placePos cube.Pos) cube.Face {
	userPos := user.Position()
	pos := cube.PosFromVec3(userPos)
	if abs(pos[0]-placePos[0]) < 2 && abs(pos[2]-placePos[2]) < 2 {
		y := userPos[1]
		if eyed, ok := user.(entity.Eyed); ok {
			y += eyed.EyeHeight()
		}

		if y-float64(placePos[1]) > 2.0 {
			return cube.FaceUp
		} else if float64(placePos[1])-y > 0.0 {
			return cube.FaceDown
		}
	}
	return user.Facing().Opposite().Face()
}

func abs(x int) int {
	if x > 0 {
		return x
	}
	return -x
}

// replaceableWith checks if the block at the position passed is replaceable with the block passed.
func replaceableWith(w *world.World, pos cube.Pos, with world.Block) bool {
	if pos.OutOfBounds() {
		return false
	}
	b := w.Block(pos)
	if replaceable, ok := b.(Replaceable); ok {
		return replaceable.ReplaceableBy(with) && b != with
	}
	return false
}

// firstReplaceable finds the first replaceable block position eligible to have a block placed on it after
// clicking on the position and face passed.
// If none can be found, the bool returned is false.
func firstReplaceable(w *world.World, pos cube.Pos, face cube.Face, with world.Block) (cube.Pos, cube.Face, bool) {
	if replaceableWith(w, pos, with) {
		// A replaceableWith block was clicked, so we can replace it. This will then be assumed to be placed on
		// the top face. (Torches, for example, will get attached to the floor when clicking tall grass.)
		return pos, cube.FaceUp, true
	}
	side := pos.Side(face)
	if replaceableWith(w, side, with) {
		return side, face, true
	}
	return pos, face, false
}

// place places the block passed at the position passed. If the user implements the block.Placer interface, it
// will use its PlaceBlock method. If not, the block is placed without interaction from the user.
func place(w *world.World, pos cube.Pos, b world.Block, user item.User, ctx *item.UseContext) {
	if placer, ok := user.(Placer); ok {
		placer.PlaceBlock(pos, b, ctx)
		return
	}
	w.PlaceBlock(pos, b)
	w.PlaySound(pos.Vec3(), sound.BlockPlace{Block: b})
}

// placed checks if an item was placed with the use context passed.
func placed(ctx *item.UseContext) bool {
	return ctx.CountSub > 0
}

// boolByte returns 1 if the bool passed is true, or 0 if it is false.
func boolByte(b bool) uint8 {
	if b {
		return 1
	}
	return 0
}

// replaceable is a struct that may be embedded to make a block replaceable by any other block.
type replaceable struct{}

// ReplaceableBy ...
func (replaceable) ReplaceableBy(world.Block) bool {
	return true
}

// transparent is a struct that may be embedded to make a block transparent to light. Light will be able to
// pass through this block freely.
type transparent struct{}

// LightDiffusionLevel ...
func (transparent) LightDiffusionLevel() uint8 {
	return 0
}

// gravityAffected is a struct that may be embedded for blocks affected by gravity.
type gravityAffected struct{}

// Solidifies ...
func (g gravityAffected) Solidifies(cube.Pos, *world.World) bool {
	return false
}

// fall spawns a falling block entity at the given position.
func (g gravityAffected) fall(b world.Block, pos cube.Pos, w *world.World) {
	_, air := w.Block(pos.Side(cube.FaceDown)).(Air)
	_, liquid := w.Liquid(pos.Side(cube.FaceDown))
	if air || liquid {
		w.BreakBlockWithoutParticles(pos)

		e := entity.NewFallingBlock(b, pos.Vec3Middle())
		w.AddEntity(e)
	}
}

// Flammable is an interface for blocks that can catch on fire.
type Flammable interface {
	// FlammabilityInfo returns information about a blocks behavior involving fire.
	FlammabilityInfo() FlammabilityInfo
}

// FlammabilityInfo contains values related to block behaviors involving fire.
type FlammabilityInfo struct {
	// Encouragement is the chance a block will catch on fire during attempted fire spread.
	Encouragement int
	// Flammability is the chance a block will burn away during a fire block tick.
	Flammability int
	// LavaFlammable returns whether it can catch on fire from lava.
	LavaFlammable bool
}

// newFlammabilityInfo creates a FlammabilityInfo struct with the properties passed.
func newFlammabilityInfo(encouragement, flammability int, lavaFlammable bool) FlammabilityInfo {
	return FlammabilityInfo{
		Encouragement: encouragement,
		Flammability:  flammability,
		LavaFlammable: lavaFlammable,
	}
}

<<<<<<< HEAD
// EntityCollider is an interface for blocks with special behaviors on entity collision.
type EntityCollider interface {
	// EntityCollide is called on entity collision.
	EntityCollide(pos cube.Pos, e world.Entity)
}

=======
>>>>>>> 861aa15d
// FallDistanceEntity is an entity that has a fall distance.
type FallDistanceEntity interface {
	// ResetFallDistance resets the entities fall distance.
	ResetFallDistance()
	// FallDistance gets the entities fall distance.
	FallDistance() float64
}

// InstrumentBlock represents a block that creates a note block sound other than the piano.
type InstrumentBlock interface {
	// Instrument returns the instrument used.
	Instrument() instrument.Instrument
}

// bass is a struct that may be embedded for blocks that create a bass sound.
type bass struct{}

// Instrument ...
func (bass) Instrument() instrument.Instrument {
	return instrument.Bass()
}

// snare is a struct that may be embedded for blocks that create a snare drum sound.
type snare struct{}

// Instrument ...
func (snare) Instrument() instrument.Instrument {
	return instrument.Snare()
}

// clicksAndSticks is a struct that may be embedded for blocks that create a clicks and sticks sound.
type clicksAndSticks struct{}

// Instrument ...
func (clicksAndSticks) Instrument() instrument.Instrument {
	return instrument.ClicksAndSticks()
}

// bassDrum is a struct that may be embedded for blocks that create a bass drum sound.
type bassDrum struct{}

// Instrument ...
func (bassDrum) Instrument() instrument.Instrument {
	return instrument.BassDrum()
}

// effectHolder represents an entity that can obtain effects.
type effectHolder interface {
	// AddEffect ...
	AddEffect(effect.Effect)
}

// supportsVegetation checks if the vegetation can exist on the block.
func supportsVegetation(vegetation, block world.Block) bool {
	soil, ok := block.(Soil)
	return ok && soil.SoilFor(vegetation)
}

// Soil represents a block that can support vegetation.
type Soil interface {
	// SoilFor returns whether the vegetation can exist on the block.
	SoilFor(world.Block) bool
}<|MERGE_RESOLUTION|>--- conflicted
+++ resolved
@@ -226,21 +226,10 @@
 	}
 }
 
-<<<<<<< HEAD
-// EntityCollider is an interface for blocks with special behaviors on entity collision.
-type EntityCollider interface {
-	// EntityCollide is called on entity collision.
-	EntityCollide(pos cube.Pos, e world.Entity)
-}
-
-=======
->>>>>>> 861aa15d
 // FallDistanceEntity is an entity that has a fall distance.
 type FallDistanceEntity interface {
 	// ResetFallDistance resets the entities fall distance.
 	ResetFallDistance()
-	// FallDistance gets the entities fall distance.
-	FallDistance() float64
 }
 
 // InstrumentBlock represents a block that creates a note block sound other than the piano.
