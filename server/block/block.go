--- conflicted
+++ resolved
@@ -245,10 +245,6 @@
 
 // livingEntity ...
 type livingEntity interface {
-<<<<<<< HEAD
-	world.Entity
-=======
->>>>>>> c8c1965b
 	// AttackImmune checks if the entity is currently immune to entity attacks. Entities typically turn
 	// immune for half a second after being attacked.
 	AttackImmune() bool
