--- conflicted
+++ resolved
@@ -28,11 +28,7 @@
 }
 
 // EntityCollide ...
-<<<<<<< HEAD
-func (w Water) EntityCollide(pos cube.Pos, e world.Entity) {
-=======
 func (w Water) EntityInside(_ cube.Pos, _ *world.World, e world.Entity) {
->>>>>>> 861aa15d
 	if fallEntity, ok := e.(FallDistanceEntity); ok {
 		fallEntity.ResetFallDistance()
 	}
