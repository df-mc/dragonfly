--- conflicted
+++ resolved
@@ -38,13 +38,8 @@
 	return false
 }
 
-<<<<<<< HEAD
-// EntityCollide ...
-func (l Lava) EntityCollide(pos cube.Pos, e world.Entity) {
-=======
 // EntityInside ...
 func (l Lava) EntityInside(_ cube.Pos, _ *world.World, e world.Entity) {
->>>>>>> 861aa15d
 	if fallEntity, ok := e.(FallDistanceEntity); ok {
 		fallEntity.ResetFallDistance()
 	}
