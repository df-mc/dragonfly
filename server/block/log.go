package block

import (
	"github.com/df-mc/dragonfly/server/block/cube"
	"github.com/df-mc/dragonfly/server/item"
	"github.com/df-mc/dragonfly/server/world"
	"github.com/go-gl/mathgl/mgl64"
)

// Log is a naturally occurring block found in trees, primarily used to create planks. It comes in six
// species: oak, spruce, birch, jungle, acacia, and dark oak.
// Stripped log is a variant obtained by using an axe on a log.
type Log struct {
	solid
	bass

	// Wood is the type of wood of the log. This field must have one of the values found in the material
	// package.
	Wood WoodType
	// Stripped specifies if the log is stripped or not.
	Stripped bool
	// Axis is the axis which the log block faces.
	Axis cube.Axis
}

// FlammabilityInfo ...
func (l Log) FlammabilityInfo() FlammabilityInfo {
<<<<<<< HEAD
	if !l.Wood.Flammable() {
		return newFlammabilityInfo(0, 0, false)
	}
=======
>>>>>>> cf867c25
	return newFlammabilityInfo(5, 5, true)
}

// UseOnBlock handles the rotational placing of logs.
func (l Log) UseOnBlock(pos cube.Pos, face cube.Face, _ mgl64.Vec3, w *world.World, user item.User, ctx *item.UseContext) (used bool) {
	pos, face, used = firstReplaceable(w, pos, face, l)
	if !used {
		return
	}
	l.Axis = face.Axis()

	place(w, pos, l, user, ctx)
	return placed(ctx)
}

// BreakInfo ...
func (l Log) BreakInfo() BreakInfo {
	return newBreakInfo(2, alwaysHarvestable, axeEffective, oneOf(l))
}

// Strip ...
func (l Log) Strip() (world.Block, bool) {
	return Log{Axis: l.Axis, Wood: l.Wood, Stripped: true}, !l.Stripped
}

// EncodeItem ...
func (l Log) EncodeItem() (name string, meta int16) {
	if !l.Stripped {
		switch l.Wood {
		case OakWood(), SpruceWood(), BirchWood(), JungleWood():
			return "minecraft:log", int16(l.Wood.Uint8())
		case AcaciaWood(), DarkOakWood():
			return "minecraft:log2", int16(l.Wood.Uint8()) - 4
		case CrimsonWood(), WarpedWood():
			return "minecraft:" + l.Wood.String() + "_stem", 0
		}
	}
	switch l.Wood {
	case OakWood(), SpruceWood(), BirchWood(), JungleWood(), AcaciaWood(), DarkOakWood():
		return "minecraft:stripped_" + l.Wood.String() + "_log", 0
	case CrimsonWood(), WarpedWood():
		return "minecraft:stripped_" + l.Wood.String() + "_stem", 0
	}
	panic("invalid wood type")
}

// EncodeBlock ...
func (l Log) EncodeBlock() (name string, properties map[string]interface{}) {
	if !l.Stripped {
		switch l.Wood {
		case OakWood(), SpruceWood(), BirchWood(), JungleWood():
			return "minecraft:log", map[string]interface{}{"pillar_axis": l.Axis.String(), "old_log_type": l.Wood.String()}
		case AcaciaWood(), DarkOakWood():
			return "minecraft:log2", map[string]interface{}{"pillar_axis": l.Axis.String(), "new_log_type": l.Wood.String()}
		case CrimsonWood(), WarpedWood():
			return "minecraft:" + l.Wood.String() + "_stem", map[string]interface{}{"pillar_axis": l.Axis.String()}
		}
	}
	switch l.Wood {
	case OakWood(), SpruceWood(), BirchWood(), JungleWood(), AcaciaWood(), DarkOakWood():
		return "minecraft:stripped_" + l.Wood.String() + "_log", map[string]interface{}{"pillar_axis": l.Axis.String()}
	case CrimsonWood(), WarpedWood():
		return "minecraft:stripped_" + l.Wood.String() + "_stem", map[string]interface{}{"pillar_axis": l.Axis.String()}
	}
	panic("invalid wood type")
}

// allLogs returns a list of all possible log states.
func allLogs() (logs []world.Block) {
	for _, w := range WoodTypes() {
		for axis := cube.Axis(0); axis < 3; axis++ {
			logs = append(logs, Log{Axis: axis, Stripped: true, Wood: w})
			logs = append(logs, Log{Axis: axis, Stripped: false, Wood: w})
		}
	}
	return
}<|MERGE_RESOLUTION|>--- conflicted
+++ resolved
@@ -25,12 +25,10 @@
 
 // FlammabilityInfo ...
 func (l Log) FlammabilityInfo() FlammabilityInfo {
-<<<<<<< HEAD
 	if !l.Wood.Flammable() {
 		return newFlammabilityInfo(0, 0, false)
 	}
-=======
->>>>>>> cf867c25
+	
 	return newFlammabilityInfo(5, 5, true)
 }
 
