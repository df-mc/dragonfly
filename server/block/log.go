package block

import (
	"github.com/df-mc/dragonfly/server/block/cube"
	"github.com/df-mc/dragonfly/server/item"
	"github.com/df-mc/dragonfly/server/world"
	"github.com/go-gl/mathgl/mgl64"
	"time"
)

// Log is a naturally occurring block found in trees, primarily used to create planks. It comes in six
// species: oak, spruce, birch, jungle, acacia, and dark oak.
// Stripped log is a variant obtained by using an axe on a log.
type Log struct {
	solid
	bass

	// Wood is the type of wood of the log. This field must have one of the values found in the material
	// package.
	Wood WoodType
	// Stripped specifies if the log is stripped or not.
	Stripped bool
	// Axis is the axis which the log block faces.
	Axis cube.Axis
}

// FlammabilityInfo ...
func (l Log) FlammabilityInfo() FlammabilityInfo {
	if !l.Wood.Flammable() {
		return newFlammabilityInfo(0, 0, false)
	}
	return newFlammabilityInfo(5, 5, true)
}

// BreakInfo ...
func (l Log) BreakInfo() BreakInfo {
	return newBreakInfo(2, alwaysHarvestable, axeEffective, oneOf(l))
}

// SmeltInfo ...
func (Log) SmeltInfo() item.SmeltInfo {
<<<<<<< HEAD
	return item.SmeltInfo{
		Product:    item.NewStack(item.Charcoal{}, 1),
		Experience: 0.15,
	}
=======
	return newSmeltInfo(item.NewStack(item.Charcoal{}, 1), 0.15)
>>>>>>> 9c3a5b58
}

// FuelInfo ...
func (Log) FuelInfo() item.FuelInfo {
<<<<<<< HEAD
	return item.FuelInfo{Duration: time.Second * 15}
=======
	return newFuelInfo(time.Second * 15)
>>>>>>> 9c3a5b58
}

// UseOnBlock handles the rotational placing of logs.
func (l Log) UseOnBlock(pos cube.Pos, face cube.Face, _ mgl64.Vec3, w *world.World, user item.User, ctx *item.UseContext) (used bool) {
	pos, face, used = firstReplaceable(w, pos, face, l)
	if !used {
		return
	}
	l.Axis = face.Axis()

	place(w, pos, l, user, ctx)
	return placed(ctx)
}

// Strip ...
func (l Log) Strip() (world.Block, bool) {
	return Log{Axis: l.Axis, Wood: l.Wood, Stripped: true}, !l.Stripped
}

// EncodeItem ...
func (l Log) EncodeItem() (name string, meta int16) {
	if !l.Stripped {
		switch l.Wood {
		case OakWood(), SpruceWood(), BirchWood(), JungleWood():
			return "minecraft:log", int16(l.Wood.Uint8())
		case AcaciaWood(), DarkOakWood():
			return "minecraft:log2", int16(l.Wood.Uint8()) - 4
		case CrimsonWood(), WarpedWood():
			return "minecraft:" + l.Wood.String() + "_stem", 0
		default:
			return "minecraft:" + l.Wood.String() + "_log", 0
		}
	}
	switch l.Wood {
	case CrimsonWood(), WarpedWood():
		return "minecraft:stripped_" + l.Wood.String() + "_stem", 0
	default:
		return "minecraft:stripped_" + l.Wood.String() + "_log", 0
	}
}

// EncodeBlock ...
func (l Log) EncodeBlock() (name string, properties map[string]any) {
	if !l.Stripped {
		switch l.Wood {
		case OakWood(), SpruceWood(), BirchWood(), JungleWood():
			return "minecraft:log", map[string]any{"pillar_axis": l.Axis.String(), "old_log_type": l.Wood.String()}
		case AcaciaWood(), DarkOakWood():
			return "minecraft:log2", map[string]any{"pillar_axis": l.Axis.String(), "new_log_type": l.Wood.String()}
		case CrimsonWood(), WarpedWood():
			return "minecraft:" + l.Wood.String() + "_stem", map[string]any{"pillar_axis": l.Axis.String()}
		default:
			return "minecraft:" + l.Wood.String() + "_log", map[string]any{"pillar_axis": l.Axis.String()}
		}
	}
	switch l.Wood {
	case CrimsonWood(), WarpedWood():
		return "minecraft:stripped_" + l.Wood.String() + "_stem", map[string]any{"pillar_axis": l.Axis.String()}
	default:
		return "minecraft:stripped_" + l.Wood.String() + "_log", map[string]any{"pillar_axis": l.Axis.String()}
	}
}

// allLogs returns a list of all possible log states.
func allLogs() (logs []world.Block) {
	for _, w := range WoodTypes() {
		for axis := cube.Axis(0); axis < 3; axis++ {
			logs = append(logs, Log{Axis: axis, Stripped: true, Wood: w})
			logs = append(logs, Log{Axis: axis, Stripped: false, Wood: w})
		}
	}
	return
}<|MERGE_RESOLUTION|>--- conflicted
+++ resolved
@@ -39,23 +39,12 @@
 
 // SmeltInfo ...
 func (Log) SmeltInfo() item.SmeltInfo {
-<<<<<<< HEAD
-	return item.SmeltInfo{
-		Product:    item.NewStack(item.Charcoal{}, 1),
-		Experience: 0.15,
-	}
-=======
 	return newSmeltInfo(item.NewStack(item.Charcoal{}, 1), 0.15)
->>>>>>> 9c3a5b58
 }
 
 // FuelInfo ...
 func (Log) FuelInfo() item.FuelInfo {
-<<<<<<< HEAD
-	return item.FuelInfo{Duration: time.Second * 15}
-=======
 	return newFuelInfo(time.Second * 15)
->>>>>>> 9c3a5b58
 }
 
 // UseOnBlock handles the rotational placing of logs.
