package block

import (
	"github.com/df-mc/dragonfly/server/item"
	"github.com/df-mc/dragonfly/server/world"
)

// Sandstone is a solid block commonly found in deserts and beaches underneath sand.
type Sandstone struct {
	solid
	bassDrum

	// Type is the type of sandstone of the block.
	Type SandstoneType

	// Red specifies if the sandstone type is red or not. When set to true, the sandstone type will represent its
	// red variant, for example red sandstone.
	Red bool
}

// BreakInfo ...
func (s Sandstone) BreakInfo() BreakInfo {
	return newBreakInfo(s.Type.Hardness(), pickaxeHarvestable, pickaxeEffective, oneOf(s))
}

// EncodeItem ...
func (s Sandstone) EncodeItem() (name string, meta int16) {
	if s.Red {
		return "minecraft:red_sandstone", int16(s.Type.Uint8())
	}
	return "minecraft:sandstone", int16(s.Type.Uint8())
}

// EncodeBlock ...
func (s Sandstone) EncodeBlock() (string, map[string]any) {
	if s.Red {
		return "minecraft:red_sandstone", map[string]any{"sand_stone_type": s.Type.String()}
	}
	return "minecraft:sandstone", map[string]any{"sand_stone_type": s.Type.String()}
}

// SmeltInfo ...
func (s Sandstone) SmeltInfo() item.SmeltInfo {
	if s.Type == NormalSandstone() {
<<<<<<< HEAD
		return item.SmeltInfo{
			Product:    item.NewStack(Sandstone{Red: s.Red, Type: SmoothSandstone()}, 1),
			Experience: 0.1,
		}
=======
		return newSmeltInfo(item.NewStack(Sandstone{Red: s.Red, Type: SmoothSandstone()}, 1), 0.1)
>>>>>>> 9c3a5b58
	}
	return item.SmeltInfo{}
}

// allSandstones returns a list of all sandstone block variants.
func allSandstones() (c []world.Block) {
	f := func(red bool) {
		for _, t := range SandstoneTypes() {
			c = append(c, Sandstone{Type: t, Red: red})
		}
	}
	f(true)
	f(false)
	return
}<|MERGE_RESOLUTION|>--- conflicted
+++ resolved
@@ -42,14 +42,7 @@
 // SmeltInfo ...
 func (s Sandstone) SmeltInfo() item.SmeltInfo {
 	if s.Type == NormalSandstone() {
-<<<<<<< HEAD
-		return item.SmeltInfo{
-			Product:    item.NewStack(Sandstone{Red: s.Red, Type: SmoothSandstone()}, 1),
-			Experience: 0.1,
-		}
-=======
 		return newSmeltInfo(item.NewStack(Sandstone{Red: s.Red, Type: SmoothSandstone()}, 1), 0.1)
->>>>>>> 9c3a5b58
 	}
 	return item.SmeltInfo{}
 }
