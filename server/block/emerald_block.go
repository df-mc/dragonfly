package block

import (
	"github.com/df-mc/dragonfly/server/item"
	"github.com/df-mc/dragonfly/server/world/sound"
)

// EmeraldBlock is a precious mineral block crafted using 9 emeralds.
type EmeraldBlock struct {
	solid
}

// Instrument ...
func (e EmeraldBlock) Instrument() sound.Instrument {
	return sound.Bit()
}

// BreakInfo ...
func (e EmeraldBlock) BreakInfo() BreakInfo {
<<<<<<< HEAD
	return newBreakInfo(5, func(t tool.Tool) bool {
		return t.ToolType() == tool.TypePickaxe && t.HarvestLevel() >= tool.TierIron.HarvestLevel
	}, pickaxeEffective, oneOf(e), XPDropRange{})
=======
	return newBreakInfo(5, func(t item.Tool) bool {
		return t.ToolType() == item.TypePickaxe && t.HarvestLevel() >= item.ToolTierIron.HarvestLevel
	}, pickaxeEffective, oneOf(e))
>>>>>>> d1428293
}

// PowersBeacon ...
func (EmeraldBlock) PowersBeacon() bool {
	return true
}

// EncodeItem ...
func (EmeraldBlock) EncodeItem() (name string, meta int16) {
	return "minecraft:emerald_block", 0
}

// EncodeBlock ...
func (EmeraldBlock) EncodeBlock() (string, map[string]any) {
	return "minecraft:emerald_block", nil
}<|MERGE_RESOLUTION|>--- conflicted
+++ resolved
@@ -17,15 +17,9 @@
 
 // BreakInfo ...
 func (e EmeraldBlock) BreakInfo() BreakInfo {
-<<<<<<< HEAD
-	return newBreakInfo(5, func(t tool.Tool) bool {
-		return t.ToolType() == tool.TypePickaxe && t.HarvestLevel() >= tool.TierIron.HarvestLevel
-	}, pickaxeEffective, oneOf(e), XPDropRange{})
-=======
 	return newBreakInfo(5, func(t item.Tool) bool {
 		return t.ToolType() == item.TypePickaxe && t.HarvestLevel() >= item.ToolTierIron.HarvestLevel
 	}, pickaxeEffective, oneOf(e))
->>>>>>> d1428293
 }
 
 // PowersBeacon ...
