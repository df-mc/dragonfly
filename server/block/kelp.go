--- conflicted
+++ resolved
@@ -19,11 +19,7 @@
 
 // SmeltInfo ...
 func (k Kelp) SmeltInfo() item.SmeltInfo {
-<<<<<<< HEAD
-	return item.SmeltInfo{Product: item.NewStack(item.DriedKelp{}, 1), Experience: 0.1, Food: true}
-=======
 	return newFoodSmeltInfo(item.NewStack(item.DriedKelp{}, 1), 0.1)
->>>>>>> 9c3a5b58
 }
 
 // BoneMeal ...
