--- conflicted
+++ resolved
@@ -15,15 +15,7 @@
 
 // SmeltInfo ...
 func (NetherQuartzOre) SmeltInfo() item.SmeltInfo {
-<<<<<<< HEAD
-	return item.SmeltInfo{
-		Product:    item.NewStack(item.NetherQuartz{}, 1),
-		Experience: 0.2,
-		Ores:       true,
-	}
-=======
 	return newOreSmeltInfo(item.NewStack(item.NetherQuartz{}, 1), 0.2)
->>>>>>> 9c3a5b58
 }
 
 // EncodeItem ...
