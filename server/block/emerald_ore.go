--- conflicted
+++ resolved
@@ -22,15 +22,7 @@
 
 // SmeltInfo ...
 func (EmeraldOre) SmeltInfo() item.SmeltInfo {
-<<<<<<< HEAD
-	return item.SmeltInfo{
-		Product:    item.NewStack(item.Emerald{}, 1),
-		Experience: 1,
-		Ores:       true,
-	}
-=======
 	return newOreSmeltInfo(item.NewStack(item.Emerald{}, 1), 1)
->>>>>>> 9c3a5b58
 }
 
 // EncodeItem ...
