package block

import (
	"github.com/df-mc/dragonfly/server/item"
	"github.com/df-mc/dragonfly/server/world"
)

// Netherrack is a block found in The Nether.
type Netherrack struct {
	solid
	bassDrum
}

// SoilFor ...
func (n Netherrack) SoilFor(block world.Block) bool {
	flower, ok := block.(Flower)
	return ok && flower.Type == WitherRose()
}

// BreakInfo ...
func (n Netherrack) BreakInfo() BreakInfo {
	return newBreakInfo(0.4, pickaxeHarvestable, pickaxeEffective, oneOf(n))
}

// SmeltInfo ...
func (Netherrack) SmeltInfo() item.SmeltInfo {
<<<<<<< HEAD
	return item.SmeltInfo{
		Product:    item.NewStack(item.NetherBrick{}, 1),
		Experience: 0.1,
	}
=======
	return newSmeltInfo(item.NewStack(item.NetherBrick{}, 1), 0.1)
>>>>>>> 9c3a5b58
}

// EncodeItem ...
func (Netherrack) EncodeItem() (name string, meta int16) {
	return "minecraft:netherrack", 0
}

// EncodeBlock ...
func (Netherrack) EncodeBlock() (string, map[string]any) {
	return "minecraft:netherrack", nil
}<|MERGE_RESOLUTION|>--- conflicted
+++ resolved
@@ -24,14 +24,7 @@
 
 // SmeltInfo ...
 func (Netherrack) SmeltInfo() item.SmeltInfo {
-<<<<<<< HEAD
-	return item.SmeltInfo{
-		Product:    item.NewStack(item.NetherBrick{}, 1),
-		Experience: 0.1,
-	}
-=======
 	return newSmeltInfo(item.NewStack(item.NetherBrick{}, 1), 0.1)
->>>>>>> 9c3a5b58
 }
 
 // EncodeItem ...
