--- conflicted
+++ resolved
@@ -319,13 +319,8 @@
 	return hashDeadBush
 }
 
-<<<<<<< HEAD
-func (b Deepslate) Hash() uint64 {
-	return hashDeepslate | uint64(b.Type.Uint8())<<8
-=======
 func (d Deepslate) Hash() uint64 {
 	return hashDeepslate | uint64(d.Type.Uint8())<<8
->>>>>>> 4080c9b3
 }
 
 func (d DeepslateBricks) Hash() uint64 {
