package block

import (
	"github.com/df-mc/dragonfly/server/block/cube"
	"github.com/df-mc/dragonfly/server/block/cube/trace"
	"github.com/df-mc/dragonfly/server/item"
	"github.com/df-mc/dragonfly/server/world"
	"github.com/df-mc/dragonfly/server/world/particle"
	"github.com/df-mc/dragonfly/server/world/sound"
	"github.com/go-gl/mathgl/mgl64"
	"math"
	"math/rand"
	"time"
)

// ExplosionConfig is the configuration for an explosion. The world, position, size, sound, particle, and more can all
// be configured through this configuration.
type ExplosionConfig struct {
	// World is the world in which the explosion should take place.
	World *world.World
	// Pos is the center position of the explosion.
	Pos mgl64.Vec3
	// Radius is the radius of the explosion.
	Radius float64
	// Rand is the source to use for the explosion "randomness". If set to nil, this will default to the global rand.
	Rand rand.Source
	// CreateFire is true if the explosion should create fire, for example, if it came from a fireball of a ghast or
	// a bed in the nether.
	CreateFire bool

	// Sound is the sound to play when the explosion is created. If set to nil, this will default to the sound of a
	// regular explosion.
	Sound world.Sound
	// Particle is the particle to spawn when the explosion is created. If set to nil, this will default to the particle
	// of a regular huge explosion.
	Particle world.Particle
}

// ExplodableEntity represents an entity that can be exploded.
type ExplodableEntity interface {
	// Explode is called when an explosion occurs. The entity can then react to the explosion using the configuration
	// and impact provided.
	Explode(c ExplosionConfig, impact float64)
}

// Explodable represents a block that can be exploded.
type Explodable interface {
	// Explode is called when an explosion occurs. The block can react to the explosion using the configuration passed.
	Explode(pos cube.Pos, c ExplosionConfig)
}

// rays ...
var rays = make([]mgl64.Vec3, 0, 1352)

// init ...
func init() {
	for x := 0.0; x < 16; x++ {
		for y := 0.0; y < 16; y++ {
			for z := 0.0; z < 16; z++ {
				if x != 0 && x != 15 && y != 0 && y != 15 && z != 0 && z != 15 {
					continue
				}
				rays = append(rays, mgl64.Vec3{x/15*2 - 1, y/15*2 - 1, z/15*2 - 1}.Normalize().Mul(0.3))
			}
		}
	}
}

<<<<<<< HEAD
// Do performs the explosion as specified by the configuration.
=======
type ExplodableEntity interface {
	Explode(c ExplosionConfig, impact float64)
}

type Explodable interface {
	Explode(pos cube.Pos, c ExplosionConfig)
}

type ExplosionConfig struct {
	// World is the world that the explosion will take place.
	World *world.World
	// Pos is the position in the world that the explosion will take place at.
	Pos mgl64.Vec3
	// Size ...
	Size float64

	// SpawnFire will cause the explosion to randomly start fires in 1/3 of all destroyed air blocks that are
	// above opaque blocks.
	SpawnFire bool

	Sound    world.Sound
	Particle world.Particle

	RandSource rand.Source
}

// Do ...
>>>>>>> c8c1965b
func (c ExplosionConfig) Do() {
	if c.Sound == nil {
		c.Sound = sound.Explosion{}
	}
	if c.Particle == nil {
		c.Particle = particle.HugeExplosion{}
	}
<<<<<<< HEAD
	if c.Rand == nil {
		c.Rand = rand.NewSource(time.Now().UnixNano())
	}

	r, d := rand.New(c.Rand), c.Radius*2
=======
	if c.RandSource == nil {
		c.RandSource = rand.NewSource(time.Now().UnixNano())
	}
	r := rand.New(c.RandSource)

	d := c.Size * 2
>>>>>>> c8c1965b
	bb := cube.Box(
		math.Floor(c.Pos[0]-d-1),
		math.Ceil(c.Pos[0]+d+1),
		math.Floor(c.Pos[1]-d-1),
		math.Ceil(c.Pos[1]+d+1),
		math.Floor(c.Pos[2]-d-1),
		math.Ceil(c.Pos[2]+d+1),
	)

	for _, e := range c.World.EntitiesWithin(bb.Grow(2), nil) {
		pos := e.Position()
		if !e.BBox().Translate(pos).IntersectsWith(bb) {
			continue
		}
		dist := pos.Sub(c.Pos).Len()
		if dist > d {
			continue
		}
		if explodable, ok := e.(ExplodableEntity); ok {
			explodable.Explode(c, (1-dist/d)*exposure(c.Pos, e))
		}
	}

	affectedBlocks := make([]cube.Pos, 0, 32)
	for _, ray := range rays {
		pos := c.Pos
		for blastForce := c.Radius * (0.7 + r.Float64()*0.6); blastForce > 0.0; blastForce -= 0.225 {
			current := cube.PosFromVec3(pos)
			if r, ok := c.World.Block(current).(Breakable); ok {
				if blastForce -= (r.BreakInfo().BlastResistance + 0.3) * 0.3; blastForce > 0 {
					affectedBlocks = append(affectedBlocks, current)
				}
			}
			pos = pos.Add(ray)
		}
	}
	for _, pos := range affectedBlocks {
		bl := c.World.Block(pos)
		if explodable, ok := bl.(Explodable); ok {
			explodable.Explode(pos, c)
		} else if breakable, ok := bl.(Breakable); ok {
			c.World.SetBlock(pos, nil, nil)
<<<<<<< HEAD
			if 1/c.Radius > rand.Float64() {
=======
			if 1/c.Size > r.Float64() {
>>>>>>> c8c1965b
				for _, drop := range breakable.BreakInfo().Drops(item.ToolNone{}, nil) {
					dropItem(c.World, drop, pos.Vec3Centre())
				}
			}
		}
	}
<<<<<<< HEAD
	if c.CreateFire {
=======
	if c.SpawnFire {
>>>>>>> c8c1965b
		for _, pos := range affectedBlocks {
			if r.Intn(3) == 0 {
				if _, ok := c.World.Block(pos).(Air); ok && !c.World.Block(pos.Side(cube.FaceDown)).Model().FaceSolid(pos, cube.FaceUp, c.World) {
					c.World.SetBlock(pos, Fire{}, nil)
				}
			}
		}
	}

	c.World.AddParticle(c.Pos, c.Particle)
	c.World.PlaySound(c.Pos, c.Sound)
}

// exposure returns the exposure of a block to an entity, used to calculate the impact of an explosion.
func exposure(origin mgl64.Vec3, e world.Entity) float64 {
	w := e.World()
	pos := e.Position()
<<<<<<< HEAD
	box := e.BBox().Translate(pos)

	boxMin, boxMax := box.Min(), box.Max()
	diff := boxMax.Sub(boxMin).Mul(2.0).Add(mgl64.Vec3{1, 1, 1})

	double4 := 1.0 / diff[0]
	double5 := 1.0 / diff[1]
	double6 := 1.0 / diff[2]
	if double4 < 0.0 || double5 < 0.0 || double6 < 0.0 {
		return 0.0
	}

	double7 := (1.0 - math.Floor(1.0/double4)*double4) / 2.0
	double8 := (1.0 - math.Floor(1.0/double6)*double6) / 2.0

	var integer14, integer15 float64
	for float16 := 0.0; float16 <= 1.0; float16 += double4 {
		for float17 := 0.0; float17 <= 1.0; float17 += double5 {
			for float18 := 0.0; float18 <= 1.0; float18 += double6 {
				dck2 := mgl64.Vec3{
					lerp(float16, boxMin[0], boxMax[0]) + double7,
					lerp(float17, boxMin[1], boxMax[1]),
					lerp(float18, boxMin[2], boxMax[2]) + double8,
=======
	bb := e.BBox().Translate(pos)
	min, max := bb.Min(), bb.Max()
	diff := max.Sub(min).Mul(2.0).Add(mgl64.Vec3{1, 1, 1})
	step := mgl64.Vec3{1.0 / diff[0], 1.0 / diff[1], 1.0 / diff[2]}
	if step[0] < 0.0 || step[1] < 0.0 || step[2] < 0.0 {
		return 0.0
	}
	double7 := (1.0 - math.Floor(diff[0])/diff[0]) / 2.0
	double8 := (1.0 - math.Floor(diff[2])/diff[2]) / 2.0
	collisions := 0.0
	checks := 0.0
	for x := 0.0; x <= 1.0; x += step[0] {
		for y := 0.0; y <= 1.0; y += step[1] {
			for z := 0.0; z <= 1.0; z += step[2] {
				dck2 := mgl64.Vec3{
					lerp(x, min[0], max[0]) + double7,
					lerp(y, min[1], max[1]),
					lerp(z, min[2], max[2]) + double8,
>>>>>>> c8c1965b
				}

				var collides bool
				trace.TraverseBlocks(origin, dck2, func(pos cube.Pos) (con bool) {
					_, air := w.Block(pos).(Air)
					collides = !air
					return air
				})
				if collides {
					collisions++
				}
				checks++
			}
		}
	}
	return collisions / checks
}

// lerp returns the linear interpolation between a and b at t.
func lerp(a, b, t float64) float64 {
	return (1-t)*a + t*b
}<|MERGE_RESOLUTION|>--- conflicted
+++ resolved
@@ -22,11 +22,11 @@
 	Pos mgl64.Vec3
 	// Radius is the radius of the explosion.
 	Radius float64
-	// Rand is the source to use for the explosion "randomness". If set to nil, this will default to the global rand.
-	Rand rand.Source
-	// CreateFire is true if the explosion should create fire, for example, if it came from a fireball of a ghast or
-	// a bed in the nether.
-	CreateFire bool
+	// RandSource is the source to use for the explosion "randomness".
+	RandSource rand.Source
+	// SpawnFire will cause the explosion to randomly start fires in 1/3 of all destroyed air blocks that are
+	// above opaque blocks.
+	SpawnFire bool
 
 	// Sound is the sound to play when the explosion is created. If set to nil, this will default to the sound of a
 	// regular explosion.
@@ -66,37 +66,7 @@
 	}
 }
 
-<<<<<<< HEAD
 // Do performs the explosion as specified by the configuration.
-=======
-type ExplodableEntity interface {
-	Explode(c ExplosionConfig, impact float64)
-}
-
-type Explodable interface {
-	Explode(pos cube.Pos, c ExplosionConfig)
-}
-
-type ExplosionConfig struct {
-	// World is the world that the explosion will take place.
-	World *world.World
-	// Pos is the position in the world that the explosion will take place at.
-	Pos mgl64.Vec3
-	// Size ...
-	Size float64
-
-	// SpawnFire will cause the explosion to randomly start fires in 1/3 of all destroyed air blocks that are
-	// above opaque blocks.
-	SpawnFire bool
-
-	Sound    world.Sound
-	Particle world.Particle
-
-	RandSource rand.Source
-}
-
-// Do ...
->>>>>>> c8c1965b
 func (c ExplosionConfig) Do() {
 	if c.Sound == nil {
 		c.Sound = sound.Explosion{}
@@ -104,20 +74,11 @@
 	if c.Particle == nil {
 		c.Particle = particle.HugeExplosion{}
 	}
-<<<<<<< HEAD
-	if c.Rand == nil {
-		c.Rand = rand.NewSource(time.Now().UnixNano())
-	}
-
-	r, d := rand.New(c.Rand), c.Radius*2
-=======
 	if c.RandSource == nil {
 		c.RandSource = rand.NewSource(time.Now().UnixNano())
 	}
-	r := rand.New(c.RandSource)
-
-	d := c.Size * 2
->>>>>>> c8c1965b
+	
+	r, d := rand.New(c.RandSource), c.Radius*2
 	bb := cube.Box(
 		math.Floor(c.Pos[0]-d-1),
 		math.Ceil(c.Pos[0]+d+1),
@@ -160,22 +121,14 @@
 			explodable.Explode(pos, c)
 		} else if breakable, ok := bl.(Breakable); ok {
 			c.World.SetBlock(pos, nil, nil)
-<<<<<<< HEAD
-			if 1/c.Radius > rand.Float64() {
-=======
-			if 1/c.Size > r.Float64() {
->>>>>>> c8c1965b
+			if 1/c.Radius > r.Float64() {
 				for _, drop := range breakable.BreakInfo().Drops(item.ToolNone{}, nil) {
 					dropItem(c.World, drop, pos.Vec3Centre())
 				}
 			}
 		}
 	}
-<<<<<<< HEAD
-	if c.CreateFire {
-=======
 	if c.SpawnFire {
->>>>>>> c8c1965b
 		for _, pos := range affectedBlocks {
 			if r.Intn(3) == 0 {
 				if _, ok := c.World.Block(pos).(Air); ok && !c.World.Block(pos.Side(cube.FaceDown)).Model().FaceSolid(pos, cube.FaceUp, c.World) {
@@ -193,50 +146,27 @@
 func exposure(origin mgl64.Vec3, e world.Entity) float64 {
 	w := e.World()
 	pos := e.Position()
-<<<<<<< HEAD
 	box := e.BBox().Translate(pos)
 
 	boxMin, boxMax := box.Min(), box.Max()
 	diff := boxMax.Sub(boxMin).Mul(2.0).Add(mgl64.Vec3{1, 1, 1})
 
-	double4 := 1.0 / diff[0]
-	double5 := 1.0 / diff[1]
-	double6 := 1.0 / diff[2]
-	if double4 < 0.0 || double5 < 0.0 || double6 < 0.0 {
-		return 0.0
-	}
-
-	double7 := (1.0 - math.Floor(1.0/double4)*double4) / 2.0
-	double8 := (1.0 - math.Floor(1.0/double6)*double6) / 2.0
-
-	var integer14, integer15 float64
-	for float16 := 0.0; float16 <= 1.0; float16 += double4 {
-		for float17 := 0.0; float17 <= 1.0; float17 += double5 {
-			for float18 := 0.0; float18 <= 1.0; float18 += double6 {
-				dck2 := mgl64.Vec3{
-					lerp(float16, boxMin[0], boxMax[0]) + double7,
-					lerp(float17, boxMin[1], boxMax[1]),
-					lerp(float18, boxMin[2], boxMax[2]) + double8,
-=======
-	bb := e.BBox().Translate(pos)
-	min, max := bb.Min(), bb.Max()
-	diff := max.Sub(min).Mul(2.0).Add(mgl64.Vec3{1, 1, 1})
 	step := mgl64.Vec3{1.0 / diff[0], 1.0 / diff[1], 1.0 / diff[2]}
 	if step[0] < 0.0 || step[1] < 0.0 || step[2] < 0.0 {
 		return 0.0
 	}
+
 	double7 := (1.0 - math.Floor(diff[0])/diff[0]) / 2.0
 	double8 := (1.0 - math.Floor(diff[2])/diff[2]) / 2.0
-	collisions := 0.0
-	checks := 0.0
+
+	var collisions, checks float64
 	for x := 0.0; x <= 1.0; x += step[0] {
 		for y := 0.0; y <= 1.0; y += step[1] {
 			for z := 0.0; z <= 1.0; z += step[2] {
 				dck2 := mgl64.Vec3{
-					lerp(x, min[0], max[0]) + double7,
-					lerp(y, min[1], max[1]),
-					lerp(z, min[2], max[2]) + double8,
->>>>>>> c8c1965b
+					lerp(x, boxMin[0], boxMax[0]) + double7,
+					lerp(y, boxMin[1], boxMax[1]),
+					lerp(z, boxMin[2], boxMax[2]) + double8,
 				}
 
 				var collides bool
