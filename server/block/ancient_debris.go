--- conflicted
+++ resolved
@@ -11,15 +11,9 @@
 
 // BreakInfo ...
 func (a AncientDebris) BreakInfo() BreakInfo {
-<<<<<<< HEAD
-	return newBreakInfo(30, func(t tool.Tool) bool {
-		return t.ToolType() == tool.TypePickaxe && t.HarvestLevel() >= tool.TierDiamond.HarvestLevel
-	}, pickaxeEffective, oneOf(a), XPDropRange{})
-=======
 	return newBreakInfo(30, func(t item.Tool) bool {
 		return t.ToolType() == item.TypePickaxe && t.HarvestLevel() >= item.ToolTierDiamond.HarvestLevel
-	}, pickaxeEffective, oneOf(a))
->>>>>>> d1428293
+	}, pickaxeEffective, oneOf(a), XPDropRange{})
 }
 
 // EncodeItem ...
