--- conflicted
+++ resolved
@@ -37,14 +37,7 @@
 
 // SmeltInfo ...
 func (Sand) SmeltInfo() item.SmeltInfo {
-<<<<<<< HEAD
-	return item.SmeltInfo{
-		Product:    item.NewStack(Glass{}, 1),
-		Experience: 0.1,
-	}
-=======
 	return newSmeltInfo(item.NewStack(Glass{}, 1), 0.1)
->>>>>>> 9c3a5b58
 }
 
 // EncodeItem ...
