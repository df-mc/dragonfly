--- conflicted
+++ resolved
@@ -7,7 +7,6 @@
 	"github.com/df-mc/dragonfly/server/entity/damage"
 	"github.com/df-mc/dragonfly/server/event"
 	"github.com/df-mc/dragonfly/server/world"
-	"github.com/df-mc/dragonfly/server/world/portal"
 	"math/rand"
 	"time"
 )
@@ -25,98 +24,40 @@
 	Age int
 }
 
-// Place ...
-func (Fire) Place(pos cube.Pos, w *world.World) bool {
-	for _, f := range cube.Faces() {
-		if o, ok := w.Block(pos.Side(f)).(Obsidian); ok && !o.Crying {
-			if p, ok := portal.NetherPortalFromPos(w, pos); ok && p.Framed() && !p.Activated() {
-				p.Activate()
-				return false
-			}
+// flammableBlock returns true if a block is flammable.
+func flammableBlock(block world.Block) bool {
+	flammable, ok := block.(Flammable)
+	return ok && flammable.FlammabilityInfo().Encouragement > 0
+}
+
+// neighboursFlammable returns true if one a block adjacent to the passed position is flammable.
+func neighboursFlammable(pos cube.Pos, w *world.World) bool {
+	for _, i := range cube.Faces() {
+		if flammableBlock(w.Block(pos.Side(i))) {
 			return true
 		}
 	}
-	return true
-}
-
-// EntityInside ...
-func (f Fire) EntityInside(_ cube.Pos, _ *world.World, e world.Entity) {
-	if flammable, ok := e.(entity.Flammable); ok {
-		if l, ok := e.(entity.Living); ok && !l.AttackImmune() {
-			l.Hurt(1, damage.SourceFire{})
-		}
-		if flammable.OnFireDuration() < time.Second*8 {
-			flammable.SetOnFire(8 * time.Second)
-		}
-	}
-}
-
-// ScheduledTick ...
-func (f Fire) ScheduledTick(pos cube.Pos, w *world.World, r *rand.Rand) {
-	f.tick(pos, w, r)
-}
-
-// RandomTick ...
-func (f Fire) RandomTick(pos cube.Pos, w *world.World, r *rand.Rand) {
-	f.tick(pos, w, r)
-}
-
-// NeighbourUpdateTick ...
-func (f Fire) NeighbourUpdateTick(pos, neighbour cube.Pos, w *world.World) {
-	below := w.Block(pos.Side(cube.FaceDown))
-	if diffuser, ok := below.(LightDiffuser); (ok && diffuser.LightDiffusionLevel() != 15) && (!neighboursFlammable(pos, w) || f.Type == SoulFire()) {
-		w.BreakBlockWithoutParticles(pos)
-		return
-	}
-	switch below.(type) {
-	case SoulSand, SoulSoil:
-		f.Type = SoulFire()
-		w.PlaceBlock(pos, f)
-	case Water:
-		if neighbour == pos {
-			w.BreakBlockWithoutParticles(pos)
-		}
-	default:
-		if f.Type == SoulFire() {
-			w.BreakBlockWithoutParticles(pos)
-			return
-		}
-	}
-}
-
-// HasLiquidDrops ...
-func (f Fire) HasLiquidDrops() bool {
 	return false
 }
 
-// LightEmissionLevel ...
-func (f Fire) LightEmissionLevel() uint8 {
-	return f.Type.LightLevel()
-}
-
-// EncodeBlock ...
-func (f Fire) EncodeBlock() (name string, properties map[string]interface{}) {
-	switch f.Type {
-	case NormalFire():
-		return "minecraft:fire", map[string]interface{}{"age": int32(f.Age)}
-	case SoulFire():
-		return "minecraft:soul_fire", map[string]interface{}{"age": int32(f.Age)}
-	}
-	panic("unknown fire type")
-}
-
-// Start starts a fire at a position in the world. The position passed must be either air or tall grass and conditions
-// for a fire to be present must be present.
-func (f Fire) Start(w *world.World, pos cube.Pos) {
-	b := w.Block(pos)
-	_, isAir := b.(Air)
-	_, isTallGrass := b.(TallGrass)
-	if isAir || isTallGrass {
-		below := w.Block(pos.Side(cube.FaceDown))
-		if below.Model().FaceSolid(pos, cube.FaceUp, w) || neighboursFlammable(pos, w) {
-			w.PlaceBlock(pos, Fire{})
-		}
-	}
+// max ...
+func max(a, b int) int {
+	if a > b {
+		return a
+	}
+	return b
+}
+
+// infinitelyBurning returns true if fire can infinitely burn at the specified position.
+func infinitelyBurning(pos cube.Pos, w *world.World) bool {
+	switch block := w.Block(pos.Side(cube.FaceDown)).(type) {
+	//TODO: Magma Block
+	case Netherrack:
+		return true
+	case Bedrock:
+		return block.InfiniteBurning
+	}
+	return false
 }
 
 // burn attempts to burn a block.
@@ -129,6 +70,18 @@
 		}
 		//TODO: Light TNT
 	}
+}
+
+// rainingAround checks if it is raining either at the cube.Pos passed or at any of its horizontal neighbours.
+func rainingAround(pos cube.Pos, w *world.World) bool {
+	raining := w.RainingAt(pos)
+	for _, face := range cube.HorizontalFaces() {
+		if raining {
+			break
+		}
+		raining = w.RainingAt(pos.Side(face))
+	}
+	return raining
 }
 
 // tick ...
@@ -222,19 +175,6 @@
 	}
 }
 
-<<<<<<< HEAD
-// flammableBlock returns true if a block is flammable.
-func flammableBlock(block world.Block) bool {
-	flammable, ok := block.(Flammable)
-	return ok && flammable.FlammabilityInfo().Encouragement > 0
-}
-
-// neighboursFlammable returns true if one a block adjacent to the passed position is flammable.
-func neighboursFlammable(pos cube.Pos, w *world.World) bool {
-	for _, i := range cube.Faces() {
-		if flammableBlock(w.Block(pos.Side(i))) {
-			return true
-=======
 // spread attempts to spread fire from a cube.Pos to another. If the block burn or fire spreading events are cancelled,
 // this might end up not happening.
 func (f Fire) spread(from, to cube.Pos, w *world.World, r *rand.Rand) {
@@ -293,30 +233,20 @@
 		if f.Type == SoulFire() {
 			w.SetBlock(pos, nil, nil)
 			return
->>>>>>> 99d587e3
-		}
-	}
+		}
+	}
+}
+
+// HasLiquidDrops ...
+func (f Fire) HasLiquidDrops() bool {
 	return false
 }
 
-// max ...
-func max(a, b int) int {
-	if a > b {
-		return a
-	}
-	return b
-}
-
-<<<<<<< HEAD
-// infinitelyBurning returns true if fire can infinitely burn at the specified position.
-func infinitelyBurning(pos cube.Pos, w *world.World) bool {
-	switch block := w.Block(pos.Side(cube.FaceDown)).(type) {
-	//TODO: Magma Block
-	case Netherrack:
-		return true
-	case Bedrock:
-		return block.InfiniteBurning
-=======
+// LightEmissionLevel ...
+func (f Fire) LightEmissionLevel() uint8 {
+	return f.Type.LightLevel()
+}
+
 // EncodeBlock ...
 func (f Fire) EncodeBlock() (name string, properties map[string]any) {
 	switch f.Type {
@@ -324,19 +254,10 @@
 		return "minecraft:fire", map[string]any{"age": int32(f.Age)}
 	case SoulFire():
 		return "minecraft:soul_fire", map[string]any{"age": int32(f.Age)}
->>>>>>> 99d587e3
-	}
-	return false
-}
-
-<<<<<<< HEAD
-// rainingAround checks if it is raining either at the cube.Pos passed or at any of its horizontal neighbours.
-func rainingAround(pos cube.Pos, w *world.World) bool {
-	raining := w.RainingAt(pos)
-	for _, face := range cube.HorizontalFaces() {
-		if raining {
-			break
-=======
+	}
+	panic("unknown fire type")
+}
+
 // Start starts a fire at a position in the world. The position passed must be either air or tall grass and conditions
 // for a fire to be present must be present.
 func (f Fire) Start(w *world.World, pos cube.Pos) {
@@ -347,11 +268,8 @@
 		below := w.Block(pos.Side(cube.FaceDown))
 		if below.Model().FaceSolid(pos, cube.FaceUp, w) || neighboursFlammable(pos, w) {
 			w.SetBlock(pos, Fire{}, nil)
->>>>>>> 99d587e3
-		}
-		raining = w.RainingAt(pos.Side(face))
-	}
-	return raining
+		}
+	}
 }
 
 // allFire ...
