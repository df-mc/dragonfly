package block

import "github.com/df-mc/dragonfly/server/item"

// Cobblestone is a common block, obtained from mining stone.
type Cobblestone struct {
	solid
	bassDrum

	// Mossy specifies if the cobblestone is mossy. This variant of cobblestone is typically found in
	// dungeons or in small clusters in the giant tree taiga biome.
	Mossy bool
}

// BreakInfo ...
func (c Cobblestone) BreakInfo() BreakInfo {
	return newBreakInfo(2, pickaxeHarvestable, pickaxeEffective, oneOf(c))
}

// SmeltInfo ...
func (Cobblestone) SmeltInfo() item.SmeltInfo {
<<<<<<< HEAD
	return item.SmeltInfo{
		Product:    item.NewStack(Stone{}, 1),
		Experience: 0.1,
	}
=======
	return newSmeltInfo(item.NewStack(Stone{}, 1), 0.1)
>>>>>>> 9c3a5b58
}

// RepairsStoneTools ...
func (c Cobblestone) RepairsStoneTools() bool {
	return !c.Mossy
}

// EncodeItem ...
func (c Cobblestone) EncodeItem() (name string, meta int16) {
	if c.Mossy {
		return "minecraft:mossy_cobblestone", 0
	}
	return "minecraft:cobblestone", 0
}

// EncodeBlock ...
func (c Cobblestone) EncodeBlock() (string, map[string]any) {
	if c.Mossy {
		return "minecraft:mossy_cobblestone", nil
	}
	return "minecraft:cobblestone", nil
}<|MERGE_RESOLUTION|>--- conflicted
+++ resolved
@@ -19,14 +19,7 @@
 
 // SmeltInfo ...
 func (Cobblestone) SmeltInfo() item.SmeltInfo {
-<<<<<<< HEAD
-	return item.SmeltInfo{
-		Product:    item.NewStack(Stone{}, 1),
-		Experience: 0.1,
-	}
-=======
 	return newSmeltInfo(item.NewStack(Stone{}, 1), 0.1)
->>>>>>> 9c3a5b58
 }
 
 // RepairsStoneTools ...
