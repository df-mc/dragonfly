--- conflicted
+++ resolved
@@ -23,15 +23,7 @@
 
 // SmeltInfo ...
 func (LapisOre) SmeltInfo() item.SmeltInfo {
-<<<<<<< HEAD
-	return item.SmeltInfo{
-		Product:    item.NewStack(item.LapisLazuli{}, 1),
-		Experience: 0.2,
-		Ores:       true,
-	}
-=======
 	return newOreSmeltInfo(item.NewStack(item.LapisLazuli{}, 1), 0.2)
->>>>>>> 9c3a5b58
 }
 
 // EncodeItem ...
