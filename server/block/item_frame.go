--- conflicted
+++ resolved
@@ -20,14 +20,9 @@
 	Facing cube.Face
 	// Item is the item that is displayed inside the frame.
 	Item item.Stack
-<<<<<<< HEAD
-	// Rotations is the number of rotations the item in the frame has.
-	Rotations int
-=======
 	// Rotations is the number of rotations for the item in the frame. Each rotation is 45 degrees, with the exception
 	// being maps having 90 degree rotations.
-	Rotations uint8
->>>>>>> 5329e956
+	Rotations int
 	// Drops is the chance of the item dropping when the frame is broken. In vanilla, this is always 1.0.
 	Drops float64
 	// Glowing makes the frame the glowing variant.
@@ -39,7 +34,7 @@
 // Activate ...
 func (i ItemFrame) Activate(pos cube.Pos, _ cube.Face, w *world.World, u item.User) bool {
 	if !i.Item.Empty() {
-		// TODO: Item frames w/ maps can only be rotated 4 times
+		// TODO: Item frames with maps can only be rotated four times.
 		i.Rotations = (i.Rotations + 1) % 8
 		w.PlaySound(pos.Vec3Centre(), sound.ItemFrameRotate{})
 	} else if held, other := u.HeldItems(); !held.Empty() {
