--- conflicted
+++ resolved
@@ -12,15 +12,9 @@
 
 // BreakInfo ...
 func (n NetheriteBlock) BreakInfo() BreakInfo {
-<<<<<<< HEAD
-	return newBreakInfo(50, func(t tool.Tool) bool {
-		return t.ToolType() == tool.TypePickaxe && t.HarvestLevel() >= tool.TierDiamond.HarvestLevel
-	}, pickaxeEffective, oneOf(n), XPDropRange{})
-=======
 	return newBreakInfo(50, func(t item.Tool) bool {
 		return t.ToolType() == item.TypePickaxe && t.HarvestLevel() >= item.ToolTierDiamond.HarvestLevel
 	}, pickaxeEffective, oneOf(n))
->>>>>>> d1428293
 }
 
 // PowersBeacon ...
