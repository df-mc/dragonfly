--- conflicted
+++ resolved
@@ -134,11 +134,7 @@
 
 // FuelInfo ...
 func (Barrel) FuelInfo() item.FuelInfo {
-<<<<<<< HEAD
-	return item.FuelInfo{Duration: time.Second * 15}
-=======
 	return newFuelInfo(time.Second * 15)
->>>>>>> 9c3a5b58
 }
 
 // DecodeNBT ...
