--- conflicted
+++ resolved
@@ -15,15 +15,9 @@
 
 // BreakInfo ...
 func (g GoldOre) BreakInfo() BreakInfo {
-<<<<<<< HEAD
-	return newBreakInfo(g.Type.Hardness(), func(t tool.Tool) bool {
-		return t.ToolType() == tool.TypePickaxe && t.HarvestLevel() >= tool.TierIron.HarvestLevel
-	}, pickaxeEffective, silkTouchOneOf(item.RawGold{}, g), XPDropRange{})
-=======
 	return newBreakInfo(g.Type.Hardness(), func(t item.Tool) bool {
 		return t.ToolType() == item.TypePickaxe && t.HarvestLevel() >= item.ToolTierIron.HarvestLevel
 	}, pickaxeEffective, silkTouchOneOf(item.RawGold{}, g))
->>>>>>> d1428293
 }
 
 // EncodeItem ...
