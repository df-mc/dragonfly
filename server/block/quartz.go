--- conflicted
+++ resolved
@@ -62,14 +62,7 @@
 	if q.Smooth {
 		return item.SmeltInfo{}
 	}
-<<<<<<< HEAD
-	return item.SmeltInfo{
-		Product:    item.NewStack(Quartz{Smooth: true}, 1),
-		Experience: 0.1,
-	}
-=======
 	return newSmeltInfo(item.NewStack(Quartz{Smooth: true}, 1), 0.1)
->>>>>>> 9c3a5b58
 }
 
 // EncodeItem ...
