package block

import (
	"github.com/df-mc/dragonfly/server/block/cube"
	"github.com/df-mc/dragonfly/server/item"
	"github.com/df-mc/dragonfly/server/world"
	"github.com/go-gl/mathgl/mgl64"
	"time"
)

// Wood is a block that has the log's "bark" texture on all six sides. It comes in 8 types: oak, spruce, birch, jungle,
// acacia, dark oak, crimson, and warped.
// Stripped wood is a variant obtained by using an axe on the wood.
type Wood struct {
	solid
	bass

	// Wood is the type of wood.
	Wood WoodType
	// Stripped specifies if the wood is stripped or not.
	Stripped bool
	// Axis is the axis which the wood block faces.
	Axis cube.Axis
}

// FlammabilityInfo ...
func (w Wood) FlammabilityInfo() FlammabilityInfo {
	if !w.Wood.Flammable() {
		return newFlammabilityInfo(0, 0, false)
	}
	return newFlammabilityInfo(5, 5, true)
}

// BreakInfo ...
func (w Wood) BreakInfo() BreakInfo {
	return newBreakInfo(2, alwaysHarvestable, axeEffective, oneOf(w))
}

// SmeltInfo ...
func (Wood) SmeltInfo() item.SmeltInfo {
<<<<<<< HEAD
	return item.SmeltInfo{
		Product:    item.NewStack(item.Charcoal{}, 1),
		Experience: 0.15,
	}
=======
	return newSmeltInfo(item.NewStack(item.Charcoal{}, 1), 0.15)
>>>>>>> 9c3a5b58
}

// FuelInfo ...
func (Wood) FuelInfo() item.FuelInfo {
<<<<<<< HEAD
	return item.FuelInfo{Duration: time.Second * 15}
=======
	return newFuelInfo(time.Second * 15)
>>>>>>> 9c3a5b58
}

// UseOnBlock ...
func (w Wood) UseOnBlock(pos cube.Pos, face cube.Face, _ mgl64.Vec3, wo *world.World, user item.User, ctx *item.UseContext) (used bool) {
	pos, face, used = firstReplaceable(wo, pos, face, w)
	if !used {
		return
	}
	w.Axis = face.Axis()

	place(wo, pos, w, user, ctx)
	return placed(ctx)
}

// Strip ...
func (w Wood) Strip() (world.Block, bool) {
	return Wood{Axis: w.Axis, Wood: w.Wood, Stripped: true}, !w.Stripped
}

// EncodeItem ...
func (w Wood) EncodeItem() (name string, meta int16) {
	switch w.Wood {
	case OakWood(), SpruceWood(), BirchWood(), JungleWood(), AcaciaWood(), DarkOakWood():
		if w.Stripped {
			return "minecraft:wood", int16(8 + w.Wood.Uint8())
		}
		return "minecraft:wood", int16(w.Wood.Uint8())
	case CrimsonWood(), WarpedWood():
		if w.Stripped {
			return "minecraft:stripped_" + w.Wood.String() + "_hyphae", 0
		}
		return "minecraft:" + w.Wood.String() + "_hyphae", 0
	default:
		if w.Stripped {
			return "minecraft:stripped_" + w.Wood.String() + "_wood", 0
		}
		return "minecraft:" + w.Wood.String() + "_wood", 0
	}
}

// EncodeBlock ...
func (w Wood) EncodeBlock() (name string, properties map[string]any) {
	switch w.Wood {
	case OakWood(), SpruceWood(), BirchWood(), JungleWood(), AcaciaWood(), DarkOakWood():
		return "minecraft:wood", map[string]any{"wood_type": w.Wood.String(), "pillar_axis": w.Axis.String(), "stripped_bit": boolByte(w.Stripped)}
	case CrimsonWood(), WarpedWood():
		if w.Stripped {
			return "minecraft:stripped_" + w.Wood.String() + "_hyphae", map[string]any{"pillar_axis": w.Axis.String()}
		}
		return "minecraft:" + w.Wood.String() + "_hyphae", map[string]any{"pillar_axis": w.Axis.String()}
	default:
		if w.Stripped {
			return "minecraft:stripped_" + w.Wood.String() + "_wood", map[string]any{"pillar_axis": w.Axis.String()}
		}
		return "minecraft:" + w.Wood.String() + "_wood", map[string]any{"pillar_axis": w.Axis.String(), "stripped_bit": uint8(0)}
	}
}

// allWood returns a list of all possible wood states.
func allWood() (wood []world.Block) {
	for _, w := range WoodTypes() {
		for axis := cube.Axis(0); axis < 3; axis++ {
			wood = append(wood, Wood{Axis: axis, Stripped: true, Wood: w})
			wood = append(wood, Wood{Axis: axis, Stripped: false, Wood: w})
		}
	}
	return
}<|MERGE_RESOLUTION|>--- conflicted
+++ resolved
@@ -38,23 +38,12 @@
 
 // SmeltInfo ...
 func (Wood) SmeltInfo() item.SmeltInfo {
-<<<<<<< HEAD
-	return item.SmeltInfo{
-		Product:    item.NewStack(item.Charcoal{}, 1),
-		Experience: 0.15,
-	}
-=======
 	return newSmeltInfo(item.NewStack(item.Charcoal{}, 1), 0.15)
->>>>>>> 9c3a5b58
 }
 
 // FuelInfo ...
 func (Wood) FuelInfo() item.FuelInfo {
-<<<<<<< HEAD
-	return item.FuelInfo{Duration: time.Second * 15}
-=======
 	return newFuelInfo(time.Second * 15)
->>>>>>> 9c3a5b58
 }
 
 // UseOnBlock ...
