--- conflicted
+++ resolved
@@ -152,14 +152,7 @@
 
 // SmeltInfo ...
 func (SeaPickle) SmeltInfo() item.SmeltInfo {
-<<<<<<< HEAD
-	return item.SmeltInfo{
-		Product:    item.NewStack(item.Dye{Colour: item.ColourLime()}, 1),
-		Experience: 0.1,
-	}
-=======
 	return newSmeltInfo(item.NewStack(item.Dye{Colour: item.ColourLime()}, 1), 0.1)
->>>>>>> 9c3a5b58
 }
 
 // EncodeItem ...
