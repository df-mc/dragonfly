--- conflicted
+++ resolved
@@ -17,7 +17,7 @@
 	mu        sync.RWMutex
 	pos       ChunkPos
 	loadQueue []ChunkPos
-	loaded    map[ChunkPos]*chunkData
+	loaded    map[ChunkPos]struct{}
 
 	closed bool
 }
@@ -27,7 +27,7 @@
 // The Viewer passed will handle the loading of chunks, including the viewing of entities that were loaded in
 // those chunks.
 func NewLoader(chunkRadius int, world *World, v Viewer) *Loader {
-	l := &Loader{r: chunkRadius, loaded: make(map[ChunkPos]*chunkData), viewer: v}
+	l := &Loader{r: chunkRadius, loaded: make(map[ChunkPos]struct{}), viewer: v}
 	l.world(world)
 	return l
 }
@@ -89,19 +89,13 @@
 			break
 		}
 		pos := l.loadQueue[0]
-<<<<<<< HEAD
 		c, err := l.w.chunk(pos)
 		if err != nil {
 			l.mu.Unlock()
-			return err
+			continue
 		}
 		l.viewer.ViewSkeletonChunk(pos, c.Chunk)
 		l.w.addViewer(c, l.viewer)
-=======
-		c := l.w.chunk(pos)
-		l.viewer.ViewChunk(pos, c.Chunk, c.e)
-		l.w.addViewer(c, l)
->>>>>>> 54139afd
 
 		l.loaded[pos] = c
 
@@ -109,6 +103,8 @@
 		// iteration.
 		l.loadQueue = l.loadQueue[1:]
 	}
+	l.mu.Unlock()
+	return nil
 }
 
 // Chunk attempts to return a chunk at the given ChunkPos. If the chunk is not loaded, the second return value will
@@ -135,22 +131,17 @@
 // reset clears the Loader so that it may be used as if it was created again with NewLoader.
 func (l *Loader) reset() {
 	for pos := range l.loaded {
-		l.w.removeViewer(pos, l)
+		l.w.removeViewer(pos, l.viewer)
 	}
-<<<<<<< HEAD
-	l.loaded = map[ChunkPos]*chunkData{}
+	l.loaded = map[ChunkPos]struct{}{}
 	l.w.removeWorldViewer(l.viewer)
-=======
-	l.loaded = map[ChunkPos]struct{}{}
-	l.w.removeWorldViewer(l)
->>>>>>> 54139afd
 }
 
 // world sets the loader's world, adds them to the world's viewer list, then starts populating the load queue.
 // This is only here to get rid of duplicated code, ChangeWorld should be used instead of this.
 func (l *Loader) world(new *World) {
 	l.w = new
-	l.w.addWorldViewer(l)
+	l.w.addWorldViewer(l.viewer)
 	l.populateLoadQueue()
 }
 
@@ -162,7 +153,7 @@
 		dist := math.Sqrt(float64(diffX*diffX) + float64(diffZ*diffZ))
 		if int(dist) > l.r {
 			delete(l.loaded, pos)
-			l.w.removeViewer(pos, l)
+			l.w.removeViewer(pos, l.viewer)
 		}
 	}
 }
@@ -184,16 +175,16 @@
 				// The chunk was outside the chunk radius.
 				continue
 			}
-			pos := ChunkPos{x + l.pos[0], z + l.pos[1]}
+			pos := ChunkPos{x + chunkX, z + chunkZ}
 			if _, ok := l.loaded[pos]; ok {
 				// The chunk was already loaded, so we don't need to do anything.
 				continue
 			}
-			if m, ok := queue[chunkDistance]; ok {
-				queue[chunkDistance] = append(m, pos)
+			if m, ok := toLoad[chunkDistance]; ok {
+				toLoad[chunkDistance] = append(m, pos)
 				continue
 			}
-			queue[chunkDistance] = []ChunkPos{pos}
+			toLoad[chunkDistance] = []ChunkPos{pos}
 		}
 	}
 
