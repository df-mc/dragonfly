package mcdb

import (
	"bytes"
	"encoding/binary"
	"errors"
	"fmt"
	"github.com/df-mc/dragonfly/server/block/cube"
	"github.com/df-mc/dragonfly/server/world"
	"github.com/df-mc/dragonfly/server/world/chunk"
	"github.com/df-mc/goleveldb/leveldb"
	"github.com/df-mc/goleveldb/leveldb/opt"
	"github.com/go-gl/mathgl/mgl64"
	"github.com/google/uuid"
	"github.com/sandertv/gophertunnel/minecraft/nbt"
	"github.com/sandertv/gophertunnel/minecraft/protocol"
	"io/ioutil"
	"math"
	"os"
	"path/filepath"
	"time"
)

// Provider implements a world provider for the Minecraft world format, which is based on a leveldb database.
type Provider struct {
	db  *leveldb.DB
	dim world.Dimension
	dir string
	d   data
}

// chunkVersion is the current version of chunks.
const chunkVersion = 27

// New creates a new provider reading and writing from/to files under the path passed. If a world is present
// at the path, New will parse its data and initialise the world with it. If the data cannot be parsed, an
// error is returned.
// A compression type may be passed which will be used for the compression of new blocks written to the database. This
// will only influence the compression. Decompression of the database will happen based on IDs found in the compressed
// blocks.
func New(dir string, d world.Dimension, compression opt.Compression) (*Provider, error) {
	_ = os.MkdirAll(filepath.Join(dir, "db"), 0777)

	p := &Provider{dir: dir, dim: d}
	if _, err := os.Stat(filepath.Join(dir, "level.dat")); os.IsNotExist(err) {
		// A level.dat was not currently present for the world.
		p.initDefaultLevelDat()
	} else {
		f, err := ioutil.ReadFile(filepath.Join(dir, "level.dat"))
		if err != nil {
			return nil, fmt.Errorf("error opening level.dat file: %w", err)
		}
		// The first 8 bytes are a useless header (version and length): We don't need it.
		if len(f) < 8 {
			// The file did not have enough content, meaning it is corrupted. We return an error.
			return nil, fmt.Errorf("level.dat exists but has no data")
		}
		if err := nbt.UnmarshalEncoding(f[8:], &p.d, nbt.LittleEndian); err != nil {
			return nil, fmt.Errorf("error decoding level.dat NBT: %w", err)
		}
		p.d.WorldStartCount++
	}
	db, ok := cacheLoad(dir)
	if !ok {
		var err error
		if db, err = leveldb.OpenFile(filepath.Join(dir, "db"), &opt.Options{
			Compression: compression,
			BlockSize:   16 * opt.KiB,
		}); err != nil {
			return nil, fmt.Errorf("error opening leveldb database: %w", err)
		}
		cacheStore(dir, db)
	}

	p.db = db
	return p, nil
}

// initDefaultLevelDat initialises a default level.dat file.
func (p *Provider) initDefaultLevelDat() {
	p.d.DoDayLightCycle = true
	p.d.DoWeatherCycle = true
	p.d.BaseGameVersion = protocol.CurrentVersion
	p.d.NetworkVersion = protocol.CurrentProtocol
	p.d.LastOpenedWithVersion = minimumCompatibleClientVersion
	p.d.MinimumCompatibleClientVersion = minimumCompatibleClientVersion
	p.d.LevelName = "World"
	p.d.GameType = 1
	p.d.StorageVersion = 8
	p.d.Generator = 1
	p.d.Abilities.WalkSpeed = 0.1
	p.d.PVP = true
	p.d.WorldStartCount = 1
	p.d.RandomTickSpeed = 1
	p.d.FallDamage = true
	p.d.FireDamage = true
	p.d.DrowningDamage = true
	p.d.CommandsEnabled = true
	p.d.MultiPlayerGame = true
	p.d.SpawnY = math.MaxInt32
	p.d.Difficulty = 2
	p.d.DoWeatherCycle = true
	p.d.RainLevel = 1.0
	p.d.LightningLevel = 1.0
	p.d.ServerChunkTickRange = 6
	p.d.NetherScale = 8
}

// Settings returns the world.Settings of the world loaded by the Provider.
func (p *Provider) Settings(s *world.Settings) {
	s.Name = p.d.LevelName
	s.Spawn = cube.Pos{int(p.d.SpawnX), int(p.d.SpawnY), int(p.d.SpawnZ)}
	s.Time = p.d.Time
	s.TimeCycle = p.d.DoDayLightCycle
	s.WeatherCycle = p.d.DoWeatherCycle
	s.RainTime = int64(p.d.RainTime)
	s.Raining = p.d.RainLevel > 0
	s.ThunderTime = int64(p.d.LightningTime)
	s.Thundering = p.d.LightningLevel > 0
	s.CurrentTick = p.d.CurrentTick
	s.DefaultGameMode = p.loadDefaultGameMode()
	s.Difficulty = p.loadDifficulty()
	s.TickRange = p.d.ServerChunkTickRange
}

// SaveSettings saves the world.Settings passed to the level.dat.
func (p *Provider) SaveSettings(s *world.Settings) {
	p.d.LevelName = s.Name
	p.d.SpawnX, p.d.SpawnY, p.d.SpawnZ = int32(s.Spawn.X()), int32(s.Spawn.Y()), int32(s.Spawn.Z())
	p.d.Time = s.Time
	p.d.DoDayLightCycle = s.TimeCycle
	p.d.DoWeatherCycle = s.WeatherCycle
	p.d.RainTime, p.d.RainLevel = int32(s.RainTime), 0
	p.d.LightningTime, p.d.LightningLevel = int32(s.ThunderTime), 0
	if s.Raining {
		p.d.RainLevel = 1
	}
	if s.Thundering {
		p.d.LightningLevel = 1
	}
	p.d.CurrentTick = s.CurrentTick
	p.d.ServerChunkTickRange = s.TickRange
	p.saveDefaultGameMode(s.DefaultGameMode)
	p.saveDifficulty(s.Difficulty)
}

// LoadPlayerSpawnPosition loads the players spawn position stored in the level.dat from their UUID.
func (p *Provider) LoadPlayerSpawnPosition(uuid uuid.UUID) (pos mgl64.Vec3, exists bool, err error) {
	data, err := p.db.Get(append([]byte("player_"), uuid[:]...), nil)
	if err != nil {
		return mgl64.Vec3{}, false, err
	}
	var playerData map[string]string

	if err := nbt.UnmarshalEncoding(data, &playerData, nbt.LittleEndian); err != nil {
		return mgl64.Vec3{}, false, err
	}
	if playerData["MsaID"] != uuid.String() && playerData["ServerId"] == "" {
		return mgl64.Vec3{}, false, fmt.Errorf("LoadPlayerSpawn: Invalid data for player %s", uuid.String())
	}
	serverDB, err := p.db.Get([]byte(playerData["ServerId"]), nil)
	if err != nil {
		return mgl64.Vec3{}, false, err
	}

	var serverData map[string]any
	if err := nbt.UnmarshalEncoding(serverDB, &serverData, nbt.LittleEndian); err != nil {
		return mgl64.Vec3{}, false, err
	}

	x, y, z := serverData["SpawnX"], serverData["SpawnY"], serverData["SpawnZ"]
	if x == nil || y == nil || z == nil {
<<<<<<< HEAD
		return mgl64.Vec3{}, false, fmt.Errorf("LoadPlayerSpawn: player spawn position is non-existent")
=======
		return mgl64.Vec3{}, fmt.Errorf("LoadPlayerSpawn: player spawn position is non-existent")
>>>>>>> 5ed51cf1
	}
	return mgl64.Vec3{x.(float64), y.(float64), z.(float64)}, true, nil
}

// SavePlayerSpawnPosition saves the player spawn position passed to the level.dat.
func (p Provider) SavePlayerSpawnPosition(uuid uuid.UUID, pos mgl64.Vec3) error {
	data, err := p.db.Get(append([]byte("player_"), uuid[:]...), nil)
	if errors.Is(err, leveldb.ErrNotFound) {
		data, err = nbt.MarshalEncoding(map[string]string{
			"MsaID":    uuid.String(),
			"ServerID": "player_server_" + uuid.String(),
		}, nbt.LittleEndian)
		if err != nil {
			return err
		}
		if err := p.db.Put(append([]byte("player_"), uuid[:]...), data, nil); err != nil {
			return err
		}
	} else if err != nil {
		return err
	}
	var playerData map[string]string

	if err := nbt.UnmarshalEncoding(data, &playerData, nbt.LittleEndian); err != nil {
		return err
	}
	if playerData["MsaID"] != uuid.String() && playerData["ServerId"] == "" {
		return fmt.Errorf("SavePlayerSpawn: Invalid data for player %s", uuid.String())
	}

	serverDB, err := p.db.Get([]byte(playerData["ServerId"]), nil)
	if err != nil {
		return err
	}

	var serverData map[string]any
	if err := nbt.UnmarshalEncoding(serverDB, &serverData, nbt.LittleEndian); err != nil {
		return err
	}
	serverData["SpawnX"] = pos.X()
	serverData["SpawnY"] = pos.Y()
	serverData["SpawnZ"] = pos.Z()
	coords, err := nbt.MarshalEncoding(serverData, nbt.LittleEndian)
	if err != nil {
		return err
	}
	if err := p.db.Put([]byte(playerData["ServerId"]), coords, nil); err != nil {
		return err
	}
	return nil
}

// LoadChunk loads a chunk at the position passed from the leveldb database. If it doesn't exist, exists is
// false. If an error is returned, exists is always assumed to be true.
func (p *Provider) LoadChunk(position world.ChunkPos) (c *chunk.Chunk, exists bool, err error) {
	data := chunk.SerialisedData{}
	key := p.index(position)

	// This key is where the version of a chunk resides. The chunk version has changed many times, without any
	// actual substantial changes, so we don't check this.
	_, err = p.db.Get(append(key, keyVersion), nil)
	if err == leveldb.ErrNotFound {
		// The new key was not found, so we try the old key.
		if _, err = p.db.Get(append(key, keyVersionOld), nil); err != nil {
			return nil, false, nil
		}
	} else if err != nil {
		return nil, true, fmt.Errorf("error reading version: %w", err)
	}

	data.Biomes, err = p.db.Get(append(key, key3DData), nil)
	if err != nil && err != leveldb.ErrNotFound {
		return nil, false, fmt.Errorf("error reading 3D data: %w", err)
	}
	if len(data.Biomes) > 512 {
		// Strip the heightmap from the biomes.
		data.Biomes = data.Biomes[512:]
	}

	data.BlockNBT, err = p.db.Get(append(key, keyBlockEntities), nil)
	// Block entities aren't present when there aren't any, so it's okay if we can't find the key.
	if err != nil && err != leveldb.ErrNotFound {
		return nil, true, fmt.Errorf("error reading block entities: %w", err)
	}
	data.SubChunks = make([][]byte, (p.dim.Range().Height()>>4)+1)
	for i := range data.SubChunks {
		data.SubChunks[i], err = p.db.Get(append(key, keySubChunkData, uint8(i+(p.dim.Range()[0]>>4))), nil)
		if err == leveldb.ErrNotFound {
			// No sub chunk present at this Y level. We skip this one and move to the next, which might still
			// be present.
			continue
		} else if err != nil {
			return nil, true, fmt.Errorf("error reading sub chunk data %v: %w", i, err)
		}
	}
	c, err = chunk.DiskDecode(data, p.dim.Range())
	return c, true, err
}

// SaveChunk saves a chunk at the position passed to the leveldb database. Its version is written as the
// version in the chunkVersion constant.
func (p *Provider) SaveChunk(position world.ChunkPos, c *chunk.Chunk) error {
	data := chunk.Encode(c, chunk.DiskEncoding)

	key := p.index(position)
	_ = p.db.Put(append(key, keyVersion), []byte{chunkVersion}, nil)
	// Write the heightmap by just writing 512 empty bytes.
	_ = p.db.Put(append(key, key3DData), append(make([]byte, 512), data.Biomes...), nil)

	finalisation := make([]byte, 4)
	binary.LittleEndian.PutUint32(finalisation, 2)
	_ = p.db.Put(append(key, keyFinalisation), finalisation, nil)

	for i, sub := range data.SubChunks {
		_ = p.db.Put(append(key, keySubChunkData, byte(i+(c.Range()[0]>>4))), sub, nil)
	}
	return nil
}

// loadDefaultGameMode returns the default game mode stored in the level.dat.
func (p *Provider) loadDefaultGameMode() world.GameMode {
	switch p.d.GameType {
	default:
		return world.GameModeSurvival
	case 1:
		return world.GameModeCreative
	case 2:
		return world.GameModeAdventure
	case 3:
		return world.GameModeSpectator
	}
}

// saveDefaultGameMode changes the default game mode in the level.dat.
func (p *Provider) saveDefaultGameMode(mode world.GameMode) {
	switch mode {
	case world.GameModeSurvival:
		p.d.GameType = 0
	case world.GameModeCreative:
		p.d.GameType = 1
	case world.GameModeAdventure:
		p.d.GameType = 2
	case world.GameModeSpectator:
		p.d.GameType = 3
	}
}

// loadDifficulty loads the difficulty stored in the level.dat.
func (p *Provider) loadDifficulty() world.Difficulty {
	switch p.d.Difficulty {
	default:
		return world.DifficultyNormal
	case 0:
		return world.DifficultyPeaceful
	case 1:
		return world.DifficultyEasy
	case 3:
		return world.DifficultyHard
	}
}

// saveDifficulty saves the difficulty passed to the level.dat.
func (p *Provider) saveDifficulty(d world.Difficulty) {
	switch d {
	case world.DifficultyPeaceful:
		p.d.Difficulty = 0
	case world.DifficultyEasy:
		p.d.Difficulty = 1
	case world.DifficultyNormal:
		p.d.Difficulty = 2
	case world.DifficultyHard:
		p.d.Difficulty = 3
	}
}

// LoadEntities loads all entities from the chunk position passed.
func (p *Provider) LoadEntities(pos world.ChunkPos) ([]world.SaveableEntity, error) {
	data, err := p.db.Get(append(p.index(pos), keyEntities), nil)
	if err != leveldb.ErrNotFound && err != nil {
		return nil, err
	}
	var a []world.SaveableEntity

	buf := bytes.NewBuffer(data)
	dec := nbt.NewDecoderWithEncoding(buf, nbt.LittleEndian)

	for buf.Len() != 0 {
		var m map[string]any
		if err := dec.Decode(&m); err != nil {
			return nil, fmt.Errorf("error decoding block NBT: %w", err)
		}
		id, ok := m["identifier"]
		if !ok {
			return nil, fmt.Errorf("entity has no ID but data (%v)", m)
		}
		name, _ := id.(string)
		e, ok := world.EntityByName(name)
		if !ok {
			// Entity was not registered: This can only be expected sometimes, so the best we can do is to just
			// ignore this and proceed.
			continue
		}
		if v := e.DecodeNBT(m); v != nil {
			a = append(a, v.(world.SaveableEntity))
		}
	}
	return a, nil
}

// SaveEntities saves all entities to the chunk position passed.
func (p *Provider) SaveEntities(pos world.ChunkPos, entities []world.SaveableEntity) error {
	if len(entities) == 0 {
		return p.db.Delete(append(p.index(pos), keyEntities), nil)
	}

	buf := bytes.NewBuffer(nil)
	enc := nbt.NewEncoderWithEncoding(buf, nbt.LittleEndian)
	for _, e := range entities {
		x := e.EncodeNBT()
		x["identifier"] = e.EncodeEntity()
		if err := enc.Encode(x); err != nil {
			return fmt.Errorf("save entities: error encoding NBT: %w", err)
		}
	}
	return p.db.Put(append(p.index(pos), keyEntities), buf.Bytes(), nil)
}

// LoadBlockNBT loads all block entities from the chunk position passed.
func (p *Provider) LoadBlockNBT(position world.ChunkPos) ([]map[string]any, error) {
	data, err := p.db.Get(append(p.index(position), keyBlockEntities), nil)
	if err != leveldb.ErrNotFound && err != nil {
		return nil, err
	}
	var a []map[string]any

	buf := bytes.NewBuffer(data)
	dec := nbt.NewDecoderWithEncoding(buf, nbt.LittleEndian)

	for buf.Len() != 0 {
		var m map[string]any
		if err := dec.Decode(&m); err != nil {
			return nil, fmt.Errorf("error decoding block NBT: %w", err)
		}
		a = append(a, m)
	}
	return a, nil
}

// SaveBlockNBT saves all block NBT data to the chunk position passed.
func (p *Provider) SaveBlockNBT(position world.ChunkPos, data []map[string]any) error {
	if len(data) == 0 {
		return p.db.Delete(append(p.index(position), keyBlockEntities), nil)
	}
	buf := bytes.NewBuffer(nil)
	enc := nbt.NewEncoderWithEncoding(buf, nbt.LittleEndian)
	for _, d := range data {
		if err := enc.Encode(d); err != nil {
			return fmt.Errorf("error encoding block NBT: %w", err)
		}
	}
	return p.db.Put(append(p.index(position), keyBlockEntities), buf.Bytes(), nil)
}

// Close closes the provider, saving any file that might need to be saved, such as the level.dat.
func (p *Provider) Close() error {
	p.d.LastPlayed = time.Now().Unix()
	if cacheDelete(p.dir) != 0 {
		// The same provider is still alive elsewhere. Don't store the data to the level.dat and levelname.txt just yet.
		return nil
	}
	f, err := os.OpenFile(filepath.Join(p.dir, "level.dat"), os.O_TRUNC|os.O_CREATE|os.O_WRONLY, 0644)
	if err != nil {
		return fmt.Errorf("error opening level.dat file: %w", err)
	}

	buf := bytes.NewBuffer(nil)
	_ = binary.Write(buf, binary.LittleEndian, int32(3))
	nbtData, err := nbt.MarshalEncoding(p.d, nbt.LittleEndian)
	if err != nil {
		return fmt.Errorf("error encoding level.dat to NBT: %w", err)
	}
	_ = binary.Write(buf, binary.LittleEndian, int32(len(nbtData)))
	_, _ = buf.Write(nbtData)

	_, _ = f.Write(buf.Bytes())

	if err := f.Close(); err != nil {
		return fmt.Errorf("error closing level.dat: %w", err)
	}
	//noinspection SpellCheckingInspection
	if err := ioutil.WriteFile(filepath.Join(p.dir, "levelname.txt"), []byte(p.d.LevelName), 0644); err != nil {
		return fmt.Errorf("error writing levelname.txt: %w", err)
	}
	return p.db.Close()
}

// index returns a byte buffer holding the written index of the chunk position passed. If the dimension passed to New
// is not world.Overworld, the length of the index returned is 12. It is 8 otherwise.
func (p *Provider) index(position world.ChunkPos) []byte {
	x, z, dim := uint32(position[0]), uint32(position[1]), uint32(p.dim.EncodeDimension())
	b := make([]byte, 12)

	binary.LittleEndian.PutUint32(b, x)
	binary.LittleEndian.PutUint32(b[4:], z)
	if dim == 0 {
		return b[:8]
	}
	binary.LittleEndian.PutUint32(b[8:], dim)
	return b
}<|MERGE_RESOLUTION|>--- conflicted
+++ resolved
@@ -145,38 +145,34 @@
 }
 
 // LoadPlayerSpawnPosition loads the players spawn position stored in the level.dat from their UUID.
-func (p *Provider) LoadPlayerSpawnPosition(uuid uuid.UUID) (pos mgl64.Vec3, exists bool, err error) {
+func (p *Provider) LoadPlayerSpawnPosition(uuid uuid.UUID) (pos mgl64.Vec3, err error) {
 	data, err := p.db.Get(append([]byte("player_"), uuid[:]...), nil)
 	if err != nil {
-		return mgl64.Vec3{}, false, err
+		return mgl64.Vec3{}, err
 	}
 	var playerData map[string]string
 
 	if err := nbt.UnmarshalEncoding(data, &playerData, nbt.LittleEndian); err != nil {
-		return mgl64.Vec3{}, false, err
+		return mgl64.Vec3{}, err
 	}
 	if playerData["MsaID"] != uuid.String() && playerData["ServerId"] == "" {
-		return mgl64.Vec3{}, false, fmt.Errorf("LoadPlayerSpawn: Invalid data for player %s", uuid.String())
-	}
-	serverDB, err := p.db.Get([]byte(playerData["ServerId"]), nil)
+		return mgl64.Vec3{}, fmt.Errorf("LoadPlayerSpawn: Invalid data for player %s", uuid.String())
+	}
+	serverDb, err := p.db.Get([]byte(playerData["ServerId"]), nil)
 	if err != nil {
-		return mgl64.Vec3{}, false, err
+		return mgl64.Vec3{}, err
 	}
 
 	var serverData map[string]any
-	if err := nbt.UnmarshalEncoding(serverDB, &serverData, nbt.LittleEndian); err != nil {
-		return mgl64.Vec3{}, false, err
+	if err := nbt.UnmarshalEncoding(serverDb, &serverData, nbt.LittleEndian); err != nil {
+		return mgl64.Vec3{}, err
 	}
 
 	x, y, z := serverData["SpawnX"], serverData["SpawnY"], serverData["SpawnZ"]
 	if x == nil || y == nil || z == nil {
-<<<<<<< HEAD
-		return mgl64.Vec3{}, false, fmt.Errorf("LoadPlayerSpawn: player spawn position is non-existent")
-=======
 		return mgl64.Vec3{}, fmt.Errorf("LoadPlayerSpawn: player spawn position is non-existent")
->>>>>>> 5ed51cf1
-	}
-	return mgl64.Vec3{x.(float64), y.(float64), z.(float64)}, true, nil
+	}
+	return mgl64.Vec3{x.(float64), y.(float64), z.(float64)}, nil
 }
 
 // SavePlayerSpawnPosition saves the player spawn position passed to the level.dat.
@@ -204,20 +200,11 @@
 	if playerData["MsaID"] != uuid.String() && playerData["ServerId"] == "" {
 		return fmt.Errorf("SavePlayerSpawn: Invalid data for player %s", uuid.String())
 	}
-
-	serverDB, err := p.db.Get([]byte(playerData["ServerId"]), nil)
-	if err != nil {
-		return err
-	}
-
-	var serverData map[string]any
-	if err := nbt.UnmarshalEncoding(serverDB, &serverData, nbt.LittleEndian); err != nil {
-		return err
-	}
-	serverData["SpawnX"] = pos.X()
-	serverData["SpawnY"] = pos.Y()
-	serverData["SpawnZ"] = pos.Z()
-	coords, err := nbt.MarshalEncoding(serverData, nbt.LittleEndian)
+	coords, err := nbt.MarshalEncoding(map[string]any{
+		"SpawnX": math.Floor(pos.X()),
+		"SpawnY": math.Floor(pos.Y()),
+		"SpawnZ": math.Floor(pos.Z()),
+	}, nbt.LittleEndian)
 	if err != nil {
 		return err
 	}
