--- conflicted
+++ resolved
@@ -80,24 +80,6 @@
 // By default, the name of the world will be 'World'.
 func New(log internal.Logger, simulationDistance int) *World {
 	w := &World{
-<<<<<<< HEAD
-		r:                rand.New(rand.NewSource(time.Now().Unix())),
-		blockUpdates:     map[cube.Pos]int64{},
-		entities:         map[Entity]ChunkPos{},
-		viewers:          map[Viewer]struct{}{},
-		prov:             NoIOProvider{},
-		gen:              NopGenerator{},
-		handler:          NopHandler{},
-		doneTicking:      make(chan struct{}),
-		stopCacheJanitor: make(chan struct{}),
-		simDistSq:        int32(simulationDistance * simulationDistance),
-		randomTickSpeed:  *atomic.NewUint32(3),
-		log:              log,
-		stopTick:         ctx,
-		cancelTick:       cancel,
-		set:              defaultSettings(),
-		tr:               lcgRand.New(&lcgRand.PCGSource{}),
-=======
 		r:               rand.New(rand.NewSource(time.Now().Unix())),
 		blockUpdates:    map[cube.Pos]int64{},
 		entities:        map[Entity]ChunkPos{},
@@ -110,7 +92,7 @@
 		log:             log,
 		set:             defaultSettings(),
 		closing:         make(chan struct{}),
->>>>>>> 878a1af9
+		tr:               lcgRand.New(&lcgRand.PCGSource{}),
 	}
 
 	w.initChunkCache()
