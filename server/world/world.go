package world

import (
	"fmt"
	"github.com/df-mc/dragonfly/server/block/cube"
	"github.com/df-mc/dragonfly/server/entity/physics"
	"github.com/df-mc/dragonfly/server/event"
	"github.com/df-mc/dragonfly/server/internal"
	"github.com/df-mc/dragonfly/server/world/chunk"
	"github.com/go-gl/mathgl/mgl64"
	"go.uber.org/atomic"
	"math/rand"
	"sync"
	"time"
)

// World implements a Minecraft world. It manages all aspects of what players can see, such as blocks,
// entities and particles.
// World generally provides a synchronised state: All entities, blocks and players usually operate in this
// world, so World ensures that all its methods will always be safe for simultaneous calls.
// A nil *World is safe to use but not functional.
type World struct {
	log internal.Logger
	d   Dimension
	ra  cube.Range
	// advance is a bool that specifies if this World should advance the current tick, time and weather saved in the
	// Settings struct held by the World.
	advance bool

	portalMu sync.Mutex
	npd, epd *World

	set  *Settings
	prov Provider

	rdonly atomic.Bool

	lastPos   ChunkPos
	lastChunk *chunkData

	closing chan struct{}
	running sync.WaitGroup

	handlerMu sync.RWMutex
	handler   Handler

	genMu sync.RWMutex
	gen   Generator

	chunkMu sync.Mutex
	// chunks holds a cache of chunks currently loaded. These chunks are cleared from this map after some time
	// of not being used.
	chunks map[ChunkPos]*chunkData

	entityMu sync.RWMutex
	// entities holds a map of entities currently loaded and the last ChunkPos that the Entity was in.
	// These are tracked so that a call to RemoveEntity can find the correct entity.
	entities map[Entity]ChunkPos

	r               *rand.Rand
	randomTickSpeed atomic.Uint32

	updateMu sync.Mutex
	// blockUpdates is a map of tick time values indexed by the block position at which an update is
	// scheduled. If the current tick exceeds the tick value passed, the block update will be performed
	// and the entry will be removed from the map.
	blockUpdates             map[cube.Pos]int64
	updatePositions          []cube.Pos
	neighbourUpdatePositions []neighbourUpdate
	neighbourUpdatesSync     []neighbourUpdate

	toTick              []toTick
	blockEntitiesToTick []blockEntityToTick
	positionCache       []ChunkPos
	entitiesToTick      []TickerEntity

	viewersMu sync.Mutex
	viewers   map[Viewer]struct{}
}

// New creates a new initialised world. The world may be used right away, but it will not be saved or loaded
// from files until it has been given a different provider than the default. (NoIOProvider)
// By default, the name of the world will be 'World'.
// The Settings passed specify the initial settings of the World created. These Settings are changed as soon as
// Provider is called, at which point they will be replaced with the Settings as created by the Provider passed. If nil
// is passed as Settings, default settings are used.
func New(log internal.Logger, d Dimension, s *Settings) *World {
	if s == nil {
		s = defaultSettings()
	}
	w := &World{
		advance:         s.ref.Inc() == 1,
		r:               rand.New(rand.NewSource(time.Now().Unix())),
		blockUpdates:    map[cube.Pos]int64{},
		entities:        map[Entity]ChunkPos{},
		viewers:         map[Viewer]struct{}{},
		prov:            NoIOProvider{},
		gen:             NopGenerator{},
		handler:         NopHandler{},
		randomTickSpeed: *atomic.NewUint32(3),
		log:             log,
		set:             s,
		closing:         make(chan struct{}),
		d:               d,
		ra:              d.Range(),
	}

	w.initChunkCache()
	go w.startTicking()
	go w.chunkCacheJanitor()
	return w
}

// Name returns the display name of the world. Generally, this name is displayed at the top of the player list
// in the pause screen in-game.
// If a provider is set, the name will be updated according to the name that it provides.
func (w *World) Name() string {
	w.set.Lock()
	defer w.set.Unlock()
	return w.set.Name
}

// Dimension returns the Dimension assigned to the World in world.New. The sky colour and behaviour of a variety of
// world features differ based on the Dimension assigned to a World.
func (w *World) Dimension() Dimension {
	return w.d
}

// Range returns the range in blocks of the World (min and max). It is equivalent to calling World.Dimension().Range().
func (w *World) Range() cube.Range {
	if w == nil {
		return cube.Range{}
	}
	return w.ra
}

// Block reads a block from the position passed. If a chunk is not yet loaded at that position, the chunk is
// loaded, or generated if it could not be found in the world save, and the block returned. Chunks will be
// loaded synchronously.
func (w *World) Block(pos cube.Pos) Block {
	if w == nil || pos.OutOfBounds(w.ra) {
		// Fast way out.
		return air()
	}
	chunkPos := ChunkPos{int32(pos[0] >> 4), int32(pos[2] >> 4)}
	c, err := w.chunk(chunkPos)
	if err != nil {
		w.log.Errorf("error getting block: %v", err)
		return air()
	}
	rid := c.Block(uint8(pos[0]), int16(pos[1]), uint8(pos[2]), 0)

	if nbtBlocks[rid] {
		// The block was also a block entity, so we look it up in the block entity map.
		if nbtB, ok := c.e[pos]; ok {
			c.Unlock()
			return nbtB
		}
	}
	c.Unlock()

	b, _ := BlockByRuntimeID(rid)
	return b
}

// Biome reads the biome at the position passed. If a chunk is not yet loaded at that position, the chunk is
// loaded, or generated if it could not be found in the world save, and the biome returned. Chunks will be
// loaded synchronously.
func (w *World) Biome(pos cube.Pos) Biome {
	if w == nil || pos.OutOfBounds(w.ra) {
		// Fast way out.
		return nil
	}
	chunkPos := ChunkPos{int32(pos[0] >> 4), int32(pos[2] >> 4)}
	c, err := w.chunk(chunkPos)
	if err != nil {
		w.log.Errorf("error reading biome: %v", err)
		return nil
	}
	id := int(c.Biome(uint8(pos[0]), int16(pos[1]), uint8(pos[2])))
	c.Unlock()
	b, ok := BiomeByID(id)
	if !ok {
		w.log.Errorf("could not find biome by ID %v", id)
	}
	return b
}

// blockInChunk reads a block from the world at the position passed. The block is assumed to be in the chunk
// passed, which is also assumed to be locked already or otherwise not yet accessible.
func (w *World) blockInChunk(c *chunkData, pos cube.Pos) (Block, error) {
	if pos.OutOfBounds(w.ra) {
		// Fast way out.
		return air(), nil
	}
	rid := c.Block(uint8(pos[0]), int16(pos[1]), uint8(pos[2]), 0)

	if nbtBlocks[rid] {
		// The block was also a block entity, so we look it up in the block entity map.
		if b, ok := c.e[pos]; ok {
			return b, nil
		}
	}

	b, _ := BlockByRuntimeID(rid)
	return b, nil
}

// HighestLightBlocker gets the Y value of the highest fully light blocking block at the x and z values
// passed in the world.
func (w *World) HighestLightBlocker(x, z int) int {
	if w == nil {
		return w.ra[0]
	}
	c, err := w.chunk(ChunkPos{int32(x >> 4), int32(z >> 4)})
	if err != nil {
		return w.ra[0]
	}
	v := c.HighestLightBlocker(uint8(x), uint8(z))
	c.Unlock()
	return int(v)
}

// HighestBlock looks up the highest non-air block in the world at a specific x and z in the world. The y
// value of the highest block is returned, or 0 if no blocks were present in the column.
func (w *World) HighestBlock(x, z int) int {
	if w == nil {
		return w.ra[0]
	}
	c, err := w.chunk(ChunkPos{int32(x >> 4), int32(z >> 4)})
	if err != nil {
		return w.ra[0]
	}
	v := c.HighestBlock(uint8(x), uint8(z))
	c.Unlock()
	return int(v)
}

// highestObstructingBlock returns the highest block in the world at a given x and z that has at least a solid top or
// bottom face.
func (w *World) highestObstructingBlock(x, z int) int {
	if w == nil {
		return 0
	}
	yHigh := w.HighestBlock(x, z)
	for y := yHigh; y >= w.ra[0]; y-- {
		pos := cube.Pos{x, y, z}
		m := w.Block(pos).Model()
		if m.FaceSolid(pos, cube.FaceUp, w) || m.FaceSolid(pos, cube.FaceDown, w) {
			return y
		}
	}
	return w.ra[0]
}

// SetBlock writes a block to the position passed. If a chunk is not yet loaded at that position, the chunk is
// first loaded or generated if it could not be found in the world save.
// SetBlock panics if the block passed has not yet been registered using RegisterBlock().
// Nil may be passed as the block to set the block to air.
// SetBlock should be avoided in situations where performance is critical when needing to set a lot of blocks
// to the world. BuildStructure may be used instead.
func (w *World) SetBlock(pos cube.Pos, b Block) {
	if w == nil || pos.OutOfBounds(w.ra) {
		// Fast way out.
		return
	}

	rid, ok := BlockRuntimeID(b)
	if !ok {
		w.log.Errorf("runtime ID of block %+v not found", b)
		return
	}

	x, z := int32(pos[0]>>4), int32(pos[2]>>4)
	c, err := w.chunk(ChunkPos{x, z})
	if err != nil {
		return
	}
	c.SetBlock(uint8(pos[0]), int16(pos[1]), uint8(pos[2]), 0, rid)

	if nbtBlocks[rid] {
		c.e[pos] = b
	} else {
		delete(c.e, pos)
	}

	var viewers []Viewer
	if len(c.v) > 0 {
		viewers = make([]Viewer, len(c.v))
		copy(viewers, c.v)
	}
	c.Unlock()

	for _, viewer := range viewers {
		viewer.ViewBlockUpdate(pos, b, 0)
	}
}

// SetBiome sets the biome at the position passed. If a chunk is not yet loaded at that position, the chunk is
// first loaded or generated if it could not be found in the world save.
func (w *World) SetBiome(pos cube.Pos, b Biome) {
	if w == nil || pos.OutOfBounds(w.ra) {
		// Fast way out.
		return
	}

	x, z, biome := int32(pos[0]>>4), int32(pos[2]>>4), uint32(b.EncodeBiome())
	c, err := w.chunk(ChunkPos{x, z})
	if err != nil {
		return
	}

	c.SetBiome(uint8(pos[0]), int16(pos[1]), uint8(pos[2]), biome)
	c.Unlock()
}

// breakParticle has its value set in the block_internal package.
var breakParticle func(b Block) Particle

// BreakBlock breaks a block at the position passed. Unlike when setting the block at that position to air,
// BreakBlock will also show particles and update blocks around the position.
func (w *World) BreakBlock(pos cube.Pos) {
	if w == nil {
		return
	}
	old := w.Block(pos)
	w.SetBlock(pos, nil)
	w.AddParticle(pos.Vec3Centre(), breakParticle(old))
	if liq, ok := w.Liquid(pos); ok {
		// Move the liquid down a layer.
		w.SetLiquid(pos, liq)
	} else {
		w.doBlockUpdatesAround(pos)
	}
}

// BreakBlockWithoutParticles breaks a block at the position passed. Unlike when setting the block at that position to air,
// BreakBlockWithoutParticles will also update blocks around the position.
func (w *World) BreakBlockWithoutParticles(pos cube.Pos) {
	if w == nil {
		return
	}
	w.SetBlock(pos, nil)
	if liq, ok := w.Liquid(pos); ok {
		// Move the liquid down a layer.
		w.SetLiquid(pos, liq)
	} else {
		w.doBlockUpdatesAround(pos)
	}
}

// PlaceBlock places a block at the position passed. Unlike when using SetBlock, PlaceBlock also schedules
// block updates around the position.
// If the block can displace liquids at the position placed, it will do so, and liquid source blocks will be
// put into the same block as the one passed.
func (w *World) PlaceBlock(pos cube.Pos, b Block) {
	if w == nil {
		return
	}
	var liquid Liquid
	if displacer, ok := b.(LiquidDisplacer); ok {
		liq, ok := w.Liquid(pos)
		if ok && displacer.CanDisplace(liq) && liq.LiquidDepth() == 8 {
			liquid = liq
		}
	}
	w.SetBlock(pos, b)
	w.SetLiquid(pos, liquid)
}

// BuildStructure builds a Structure passed at a specific position in the world. Unlike SetBlock, it takes a
// Structure implementation, which provides blocks to be placed at a specific location.
// BuildStructure is specifically tinkered to be able to process a large batch of chunks simultaneously and
// will do so within much less time than separate SetBlock calls would.
// The method operates on a per-chunk basis, setting all blocks within a single chunk part of the structure
// before moving on to the next chunk.
func (w *World) BuildStructure(pos cube.Pos, s Structure) {
	if w == nil {
		return
	}
	dim := s.Dimensions()
	width, height, length := dim[0], dim[1], dim[2]
	maxX, maxY, maxZ := pos[0]+width, pos[1]+height, pos[2]+length

	for chunkX := pos[0] >> 4; chunkX <= maxX>>4; chunkX++ {
		for chunkZ := pos[2] >> 4; chunkZ <= maxZ>>4; chunkZ++ {
			// We approach this on a per-chunk basis, so that we can keep only one chunk in memory at a time
			// while not needing to acquire a new chunk lock for every block. This also allows us not to send
			// block updates, but instead send a single chunk update once.
			chunkPos := ChunkPos{int32(chunkX), int32(chunkZ)}
			c, err := w.chunk(chunkPos)
			if err != nil {
				w.log.Errorf("error loading chunk for structure: %v", err)
				continue
			}
			f := func(x, y, z int) Block {
				actualX, actualY, actualZ := pos[0]+x, pos[1]+y, pos[2]+z
				if actualX>>4 == chunkX && actualZ>>4 == chunkZ {
					b, _ := w.blockInChunk(c, cube.Pos{actualX, actualY, actualZ})
					return b
				}
				return w.Block(cube.Pos{actualX, actualY, actualZ})
			}
			baseX, baseZ := chunkX<<4, chunkZ<<4
			subs := c.Sub()
			for i, sub := range subs {
				baseY := (i + (w.ra[0] >> 4)) << 4
				if baseY>>4 < pos[1]>>4 {
					continue
				} else if baseY >= maxY {
					break
				}

				for localY := 0; localY < 16; localY++ {
					yOffset := baseY + localY
					if yOffset > w.ra[1] || yOffset >= maxY {
						// We've hit the height limit for blocks.
						break
					} else if yOffset < w.ra[0] || yOffset < pos[1] {
						// We've got a block below the minimum, but other blocks might still reach above
						// it, so don't break but continue.
						continue
					}
					for localX := 0; localX < 16; localX++ {
						xOffset := baseX + localX
						if xOffset < pos[0] || xOffset >= maxX {
							continue
						}
						for localZ := 0; localZ < 16; localZ++ {
							zOffset := baseZ + localZ
							if zOffset < pos[2] || zOffset >= maxZ {
								continue
							}
							b, liq := s.At(xOffset-pos[0], yOffset-pos[1], zOffset-pos[2], f)
							if b != nil {
								rid, ok := BlockRuntimeID(b)
								if !ok {
									w.log.Errorf("error setting block of structure: runtime ID of block state %+v not found", b)
									continue
								}
								sub.SetBlock(uint8(xOffset), uint8(yOffset), uint8(zOffset), 0, rid)

								if nbtBlocks[rid] {
									c.e[pos] = b
								} else {
									delete(c.e, pos)
								}
							}
							if liq != nil {
								rid, ok := BlockRuntimeID(liq)
								if !ok {
									w.log.Errorf("runtime ID of block state %+v not found", liq)
									continue
								}
								sub.SetBlock(uint8(xOffset), uint8(yOffset), uint8(zOffset), 1, rid)
							} else {
								if len(sub.Layers()) < 2 {
									continue
								}
								sub.SetBlock(uint8(xOffset), uint8(yOffset), uint8(zOffset), 1, airRID)
							}
						}
					}
				}
			}
			// After setting all blocks of the structure within a single chunk, we show the new chunk to all
			// viewers once, and unlock it.
			for _, viewer := range c.v {
				viewer.ViewChunk(chunkPos, c.Chunk, c.e)
			}
			c.Unlock()
		}
	}
}

// Liquid attempts to return any liquid block at the position passed. This liquid may be in the foreground or
// in any other layer.
// If found, the liquid is returned. If not, the bool returned is false and the liquid is nil.
func (w *World) Liquid(pos cube.Pos) (Liquid, bool) {
	if w == nil || pos.OutOfBounds(w.ra) {
		// Fast way out.
		return nil, false
	}
	c, err := w.chunk(chunkPosFromBlockPos(pos))
	if err != nil {
		w.log.Errorf("failed getting liquid: error getting chunk at position %v: %v", chunkPosFromBlockPos(pos), err)
		return nil, false
	}
	x, y, z := uint8(pos[0]), int16(pos[1]), uint8(pos[2])

	id := c.Block(x, y, z, 0)
	b, ok := BlockByRuntimeID(id)
	if !ok {
		w.log.Errorf("failed getting liquid: cannot get block by runtime ID %v", id)
		c.Unlock()
		return nil, false
	}
	if liq, ok := b.(Liquid); ok {
		c.Unlock()
		return liq, true
	}

	id = c.Block(x, y, z, 1)
	b, ok = BlockByRuntimeID(id)
	c.Unlock()
	if !ok {
		w.log.Errorf("failed getting liquid: cannot get block by runtime ID %v", id)
		return nil, false
	}
	if liq, ok := b.(Liquid); ok {
		return liq, true
	}
	return nil, false
}

// SetLiquid sets the liquid at a specific position in the world. Unlike SetBlock, SetLiquid will not
// overwrite any existing blocks. It will instead be in the same position as a block currently there, unless
// there already is a liquid at that position, in which case it will be overwritten.
// If nil is passed for the liquid, any liquid currently present will be removed.
func (w *World) SetLiquid(pos cube.Pos, b Liquid) {
	if w == nil || pos.OutOfBounds(w.ra) {
		// Fast way out.
		return
	}
	chunkPos := chunkPosFromBlockPos(pos)
	c, err := w.chunk(chunkPos)
	if err != nil {
		w.log.Errorf("failed setting liquid: error getting chunk at position %v: %v", chunkPosFromBlockPos(pos), err)
		return
	}
	if b == nil {
		w.removeLiquids(c, pos)
		c.Unlock()
		w.doBlockUpdatesAround(pos)
		return
	}
	x, y, z := uint8(pos[0]), int16(pos[1]), uint8(pos[2])
	if !replaceable(w, c, pos, b) {
		current, err := w.blockInChunk(c, pos)
		if err != nil {
			c.Unlock()
			w.log.Errorf("failed setting liquid: error getting block at position %v: %v", chunkPosFromBlockPos(pos), err)
			return
		}
		if displacer, ok := current.(LiquidDisplacer); !ok || !displacer.CanDisplace(b) {
			c.Unlock()
			return
		}
	}
	runtimeID, ok := BlockRuntimeID(b)
	if !ok {
		c.Unlock()
		w.log.Errorf("failed setting liquid: runtime ID of block state %+v not found", b)
		return
	}
	if w.removeLiquids(c, pos) {
		c.SetBlock(x, y, z, 0, runtimeID)
		for _, v := range c.v {
			v.ViewBlockUpdate(pos, b, 0)
		}
	} else {
		c.SetBlock(x, y, z, 1, runtimeID)
		for _, v := range c.v {
			v.ViewBlockUpdate(pos, b, 1)
		}
	}
	c.Unlock()

	w.doBlockUpdatesAround(pos)
}

// removeLiquids removes any liquid blocks that may be present at a specific block position in the chunk
// passed.
// The bool returned specifies if no blocks were left on the foreground layer.
func (w *World) removeLiquids(c *chunkData, pos cube.Pos) bool {
	x, y, z := uint8(pos[0]), int16(pos[1]), uint8(pos[2])

	noneLeft := false
	if noLeft, changed := w.removeLiquidOnLayer(c.Chunk, x, y, z, 0); noLeft {
		if changed {
			for _, v := range c.v {
				v.ViewBlockUpdate(pos, air(), 0)
			}
		}
		noneLeft = true
	}
	if _, changed := w.removeLiquidOnLayer(c.Chunk, x, y, z, 1); changed {
		for _, v := range c.v {
			v.ViewBlockUpdate(pos, air(), 1)
		}
	}
	return noneLeft
}

// removeLiquidOnLayer removes a liquid block from a specific layer in the chunk passed, returning true if
// successful.
func (w *World) removeLiquidOnLayer(c *chunk.Chunk, x uint8, y int16, z, layer uint8) (bool, bool) {
	id := c.Block(x, y, z, layer)

	b, ok := BlockByRuntimeID(id)
	if !ok {
		w.log.Errorf("failed removing liquids: cannot get block by runtime ID %v", id)
		return false, false
	}
	if _, ok := b.(Liquid); ok {
		c.SetBlock(x, y, z, layer, airRID)
		return true, true
	}
	return id == airRID, false
}

// additionalLiquid checks if the block at a position has additional liquid on another layer and returns the
// liquid if so.
func (w *World) additionalLiquid(pos cube.Pos) (Liquid, bool) {
	if pos.OutOfBounds(w.ra) {
		// Fast way out.
		return nil, false
	}
	c, err := w.chunk(chunkPosFromBlockPos(pos))
	if err != nil {
		w.log.Errorf("failed getting liquid: error getting chunk at position %v: %v", chunkPosFromBlockPos(pos), err)
		return nil, false
	}
	id := c.Block(uint8(pos[0]), int16(pos[1]), uint8(pos[2]), 1)
	c.Unlock()
	b, ok := BlockByRuntimeID(id)
	if !ok {
		w.log.Errorf("failed getting liquid: cannot get block by runtime ID %v", id)
		return nil, false
	}
	liq, ok := b.(Liquid)
	return liq, ok
}

// Light returns the light level at the position passed. This is the highest of the sky and block light.
// The light value returned is a value in the range 0-15, where 0 means there is no light present, whereas
// 15 means the block is fully lit.
func (w *World) Light(pos cube.Pos) uint8 {
	if w == nil || pos[1] < w.ra[0] {
		// Fast way out.
		return 0
	}
	if pos[1] > w.ra[1] {
		// Above the rest of the world, so full skylight.
		return 15
	}
	c, err := w.chunk(chunkPosFromBlockPos(pos))
	if err != nil {
		return 0
	}
	l := c.Light(uint8(pos[0]), int16(pos[1]), uint8(pos[2]))
	c.Unlock()

	return l
}

// SkyLight returns the skylight level at the position passed. This light level is not influenced by blocks
// that emit light, such as torches or glowstone. The light value, similarly to Light, is a value in the
// range 0-15, where 0 means no light is present.
func (w *World) SkyLight(pos cube.Pos) uint8 {
	if w == nil || pos[1] < w.ra[0] {
		// Fast way out.
		return 0
	}
	if pos[1] > w.ra[1] {
		// Above the rest of the world, so full skylight.
		return 15
	}
	c, err := w.chunk(chunkPosFromBlockPos(pos))
	if err != nil {
		return 0
	}
	l := c.SkyLight(uint8(pos[0]), int16(pos[1]), uint8(pos[2]))
	c.Unlock()

	return l
}

// Time returns the current time of the world. The time is incremented every 1/20th of a second, unless
// World.StopTime() is called.
func (w *World) Time() int {
	if w == nil {
		return 0
	}
	w.set.Lock()
	defer w.set.Unlock()
	return int(w.set.Time)
}

// SetTime sets the new time of the world. SetTime will always work, regardless of whether the time is stopped
// or not.
func (w *World) SetTime(new int) {
	if w == nil {
		return
	}
	w.set.Lock()
	w.set.Time = int64(new)
	w.set.Unlock()
	for _, viewer := range w.allViewers() {
		viewer.ViewTime(new)
	}
}

// StopTime stops the time in the world. When called, the time will no longer cycle and the world will remain
// at the time when StopTime is called. The time may be restarted by calling World.StartTime().
// StopTime will not do anything if the time is already stopped.
func (w *World) StopTime() {
	w.enableTimeCycle(false)
}

// StartTime restarts the time in the world. When called, the time will start cycling again and the day/night
// cycle will continue. The time may be stopped again by calling World.StopTime().
// StartTime will not do anything if the time is already started.
func (w *World) StartTime() {
	w.enableTimeCycle(true)
}

// enableTimeCycle enables or disables the time cycling of the World.
func (w *World) enableTimeCycle(v bool) {
	if w == nil {
		return
	}
	w.set.Lock()
	defer w.set.Unlock()
	w.set.TimeCycle = v
}

// StopWeatherCycle disables weather of the World.
func (w *World) StopWeatherCycle() {
	if w == nil {
		return
	}
	w.set.Lock()
	defer w.set.Unlock()
	w.set.WeatherCycle = false
}

// StartWeatherCycle enables weather of the World.
func (w *World) StartWeatherCycle() {
	if w == nil {
		return
	}
	w.set.Lock()
	defer w.set.Unlock()
	w.set.WeatherCycle = true
}

// SnowingAt returns a bool that indicates whether it is snowing at a position in the world.
func (w *World) SnowingAt(pos cube.Pos) bool {
	if w == nil || !w.Dimension().WeatherCycle() {
		return false
	}
	if b := w.Biome(pos); b.Rainfall() == 0 || w.Temperature(pos) > 0.15 {
		return false
	}
	w.set.Lock()
	a := w.set.Raining
	w.set.Unlock()
	return a && w.highestObstructingBlock(pos[0], pos[2]) < pos[1]
}

// RainingAt returns a bool that indicates whether it is raining at a position in the world. RainingAt returns false if
// it is snowing at a position, rather than raining.
func (w *World) RainingAt(pos cube.Pos) bool {
	if w == nil || !w.Dimension().WeatherCycle() {
		return false
	}
	if b := w.Biome(pos); b.Rainfall() == 0 || w.Temperature(pos) <= 0.15 {
		return false
	}
	w.set.Lock()
	a := w.set.Raining
	w.set.Unlock()
	return a && w.highestObstructingBlock(pos[0], pos[2]) < pos[1]
}

// Temperature returns the temperature in the World at a specific position. Higher altitudes and different biomes
// influence the temperature returned.
func (w *World) Temperature(pos cube.Pos) float64 {
	const (
		tempDrop = 1.0 / 600
		seaLevel = 64
	)
	diff := pos[1] - seaLevel
	if diff < 0 {
		diff = 0
	}
	return w.Biome(pos).Temperature() - float64(diff)*tempDrop
}

// ThunderingAt returns a bool indicating whether it is currently thundering or not. True is returned only if it is both
// raining and thundering at the same time and if the position passed is exposed to rain.
func (w *World) ThunderingAt(pos cube.Pos) bool {
	raining := w.RainingAt(pos)
	w.set.Lock()
	a := w.set.Thundering && raining
	w.set.Unlock()
	return a && w.highestObstructingBlock(pos[0], pos[2]) < pos[1]
}

// AddParticle spawns a particle at a given position in the world. Viewers that are viewing the chunk will be
// shown the particle.
func (w *World) AddParticle(pos mgl64.Vec3, p Particle) {
	if w == nil {
		return
	}
	p.Spawn(w, pos)
	for _, viewer := range w.Viewers(pos) {
		viewer.ViewParticle(pos, p)
	}
}

// PlaySound plays a sound at a specific position in the world. Viewers of that position will be able to hear
// the sound if they're close enough.
func (w *World) PlaySound(pos mgl64.Vec3, s Sound) {
	ctx := event.C()
	w.Handler().HandleSound(ctx, s, pos)
	ctx.Continue(func() {
		for _, viewer := range w.Viewers(pos) {
			viewer.ViewSound(pos, s)
		}
	})
}

var (
	worldsMu sync.RWMutex
	// entityWorlds holds a list of all entities added to a world. It may be used to look up the world that an
	// entity is currently in.
	entityWorlds = map[Entity]*World{}
)

// AddEntity adds an entity to the world at the position that the entity has. The entity will be visible to
// all viewers of the world that have the chunk of the entity loaded.
// If the chunk that the entity is in is not yet loaded, it will first be loaded.
// If the entity passed to AddEntity is currently in a world, it is first removed from that world.
func (w *World) AddEntity(e Entity) {
	if w == nil {
		return
	}
	// Remove the Entity from any previous World it might be in.
	e.World().RemoveEntity(e)

	worldsMu.Lock()
	entityWorlds[e] = w
	worldsMu.Unlock()

	chunkPos := chunkPosFromVec3(e.Position())
	w.entityMu.Lock()
	w.entities[e] = chunkPos
	w.entityMu.Unlock()

	c, err := w.chunk(chunkPos)
	if err != nil {
		w.log.Errorf("error loading chunk to add entity: %v", err)
		return
	}
	c.entities = append(c.entities, e)

	var viewers []Viewer
	if len(c.v) > 0 {
		viewers = make([]Viewer, len(c.v))
		copy(viewers, c.v)
	}
	c.Unlock()

	for _, viewer := range viewers {
		// We show the entity to all viewers currently in the chunk that the entity is spawned in.
		showEntity(e, viewer)
	}
}

// RemoveEntity removes an entity from the world that is currently present in it. Any viewers of the entity
// will no longer be able to see it.
// RemoveEntity operates assuming the position of the entity is the same as where it is currently in the
// world. If it can not find it there, it will loop through all entities and try to find it.
// RemoveEntity assumes the entity is currently loaded and in a loaded chunk. If not, the function will not do
// anything.
func (w *World) RemoveEntity(e Entity) {
	if w == nil {
		return
	}
	w.entityMu.Lock()
	chunkPos, found := w.entities[e]
	if !found {
		w.entityMu.Unlock()
		// The entity currently isn't in this world.
		return
	}
	w.entityMu.Unlock()

	worldsMu.Lock()
	delete(entityWorlds, e)
	worldsMu.Unlock()

	c, ok := w.chunkFromCache(chunkPos)
	if !ok {
		// The chunk wasn't loaded, so we can't remove any entity from the chunk.
		return
	}
	c.Lock()
	n := make([]Entity, 0, len(c.entities))
	for _, entity := range c.entities {
		if entity != e {
			n = append(n, entity)
			continue
		}
	}
	c.entities = n

	var viewers []Viewer
	if len(c.v) > 0 {
		viewers = make([]Viewer, len(c.v))
		copy(viewers, c.v)
	}
	c.Unlock()

	w.entityMu.Lock()
	delete(w.entities, e)
	w.entityMu.Unlock()

	for _, viewer := range viewers {
		viewer.HideEntity(e)
	}
}

// EntitiesWithin does a lookup through the entities in the chunks touched by the AABB passed, returning all
// those which are contained within the AABB when it comes to their position.
func (w *World) EntitiesWithin(aabb physics.AABB, ignored func(Entity) bool) []Entity {
	if w == nil {
		return nil
	}
	// Make an estimate of 16 entities on average.
	m := make([]Entity, 0, 16)

	minPos, maxPos := chunkPosFromVec3(aabb.Min()), chunkPosFromVec3(aabb.Max())

	for x := minPos[0]; x <= maxPos[0]; x++ {
		for z := minPos[1]; z <= maxPos[1]; z++ {
			c, ok := w.chunkFromCache(ChunkPos{x, z})
			if !ok {
				// The chunk wasn't loaded, so there are no entities here.
				continue
			}
			c.Lock()
			for _, entity := range c.entities {
				if ignored != nil && ignored(entity) {
					continue
				}
				if aabb.Vec3Within(entity.Position()) {
					// The entity position was within the AABB, so we add it to the slice to return.
					m = append(m, entity)
				}
			}
			c.Unlock()
		}
	}
	return m
}

// Entities returns a list of all entities currently added to the World.
func (w *World) Entities() []Entity {
	if w == nil {
		return nil
	}
	w.entityMu.RLock()
	m := make([]Entity, 0, len(w.entities))
	for e := range w.entities {
		m = append(m, e)
	}
	w.entityMu.RUnlock()
	return m
}

// OfEntity attempts to return a world that an entity is currently in. If the entity was not currently added
// to a world, the world returned is nil and the bool returned is false.
func OfEntity(e Entity) (*World, bool) {
	worldsMu.RLock()
	w, ok := entityWorlds[e]
	worldsMu.RUnlock()
	return w, ok
}

// Spawn returns the spawn of the world. Every new player will by default spawn on this position in the world
// when joining.
func (w *World) Spawn() cube.Pos {
	if w == nil {
		return cube.Pos{}
	}
	w.set.Lock()
	s := w.set.Spawn
	w.set.Unlock()
	if s[1] > w.ra[1] {
		s[1] = w.highestObstructingBlock(s[0], s[2]) + 1
	}
	return s
}

// SetSpawn sets the spawn of the world to a different position. The player will be spawned in the center of
// this position when newly joining.
func (w *World) SetSpawn(pos cube.Pos) {
	if w == nil {
		return
	}
	w.set.Lock()
	w.set.Spawn = pos
	w.set.Unlock()
	for _, viewer := range w.allViewers() {
		viewer.ViewWorldSpawn(pos)
	}
}

// DefaultGameMode returns the default game mode of the world. When players join, they are given this game
// mode.
// The default game mode may be changed using SetDefaultGameMode().
func (w *World) DefaultGameMode() GameMode {
	if w == nil {
		return GameModeSurvival
	}
	w.set.Lock()
	defer w.set.Unlock()
	return w.set.DefaultGameMode
}

// SetTickRange sets the range in chunks around each Viewer that will have the chunks (their blocks and entities)
// ticked when the World is ticked.
func (w *World) SetTickRange(v int) {
	if w == nil {
		return
	}
	w.set.Lock()
	defer w.set.Unlock()
	w.set.TickRange = int32(v)
}

// tickRange returns the tick range around each Viewer.
func (w *World) tickRange() int {
	w.set.Lock()
	defer w.set.Unlock()
	return int(w.set.TickRange)
}

// SetDefaultGameMode changes the default game mode of the world. When players join, they are then given that
// game mode.
func (w *World) SetDefaultGameMode(mode GameMode) {
	if w == nil {
		return
	}
	w.set.Lock()
	defer w.set.Unlock()
	w.set.DefaultGameMode = mode
}

// Difficulty returns the difficulty of the world. Properties of mobs in the world and the player's hunger
// will depend on this difficulty.
func (w *World) Difficulty() Difficulty {
	if w == nil {
		return DifficultyNormal
	}
	w.set.Lock()
	defer w.set.Unlock()
	return w.set.Difficulty
}

// SetDifficulty changes the difficulty of a world.
func (w *World) SetDifficulty(d Difficulty) {
	if w == nil {
		return
	}
	w.set.Lock()
	defer w.set.Unlock()
	w.set.Difficulty = d
}

// SetRandomTickSpeed sets the random tick speed of blocks. By default, each sub chunk has 3 blocks randomly
// ticked per sub chunk, so the default value is 3. Setting this value to 0 will stop random ticking
// altogether, while setting it higher results in faster ticking.
func (w *World) SetRandomTickSpeed(v int) {
	if w == nil {
		return
	}
	w.randomTickSpeed.Store(uint32(v))
}

// ScheduleBlockUpdate schedules a block update at the position passed after a specific delay. If the block at
// that position does not handle block updates, nothing will happen.
func (w *World) ScheduleBlockUpdate(pos cube.Pos, delay time.Duration) {
	if w == nil || pos.OutOfBounds(w.ra) {
		return
	}
	w.updateMu.Lock()
	if _, exists := w.blockUpdates[pos]; exists {
		w.updateMu.Unlock()
		return
	}
	w.set.Lock()
	t := w.set.CurrentTick
	w.set.Unlock()

	w.blockUpdates[pos] = t + delay.Nanoseconds()/int64(time.Second/20)
	w.updateMu.Unlock()
}

// doBlockUpdatesAround schedules block updates directly around and on the position passed.
func (w *World) doBlockUpdatesAround(pos cube.Pos) {
	if w == nil || pos.OutOfBounds(w.ra) {
		return
	}

	changed := pos

	w.updateMu.Lock()
	w.updateNeighbour(pos, changed)
	pos.Neighbours(func(pos cube.Pos) {
		w.updateNeighbour(pos, changed)
	}, w.ra)
	w.updateMu.Unlock()
}

// neighbourUpdate represents a position that needs to be updated because of a neighbour that changed.
type neighbourUpdate struct {
	pos, neighbour cube.Pos
}

// updateNeighbour ticks the position passed as a result of the neighbour passed being updated.
func (w *World) updateNeighbour(pos, changedNeighbour cube.Pos) {
	w.neighbourUpdatePositions = append(w.neighbourUpdatePositions, neighbourUpdate{pos: pos, neighbour: changedNeighbour})
}

// Provider changes the provider of the world to the provider passed. If nil is passed, the NoIOProvider
// will be set, which does not read or write any data.
func (w *World) Provider(p Provider) {
	if w == nil {
		return
	}
	if p == nil {
		p = NoIOProvider{}
	}

	w.set.Lock()
	defer w.set.Unlock()

	p.Settings(w.set)
	w.prov = p

	w.initChunkCache()
}

// ReadOnly makes the world read only. Chunks will no longer be saved to disk, just like entities and data
// in the level.dat.
func (w *World) ReadOnly() {
	if w == nil {
		return
	}
	w.rdonly.Store(true)
}

// Generator changes the generator of the world to the one passed. If nil is passed, the generator is set to
// the default, NopGenerator.
func (w *World) Generator(g Generator) {
	if w == nil {
		return
	}
	w.genMu.Lock()
	defer w.genMu.Unlock()

	if g == nil {
		g = NopGenerator{}
	}
	w.gen = g
}

// Handle changes the current Handler of the world. As a result, events called by the world will call
// handlers of the Handler passed.
// Handle sets the world's Handler to NopHandler if nil is passed.
func (w *World) Handle(h Handler) {
	if w == nil {
		return
	}
	w.handlerMu.Lock()
	defer w.handlerMu.Unlock()

	if h == nil {
		h = NopHandler{}
	}
	w.handler = h
}

// Viewers returns a list of all viewers viewing the position passed. A viewer will be assumed to be watching
// if the position is within one of the chunks that the viewer is watching.
func (w *World) Viewers(pos mgl64.Vec3) (viewers []Viewer) {
	if w == nil {
		return nil
	}
	c, ok := w.chunkFromCache(chunkPosFromVec3(pos))
	if !ok {
		return nil
	}
	c.Lock()
	if len(c.v) > 0 {
		viewers = make([]Viewer, len(c.v))
		copy(viewers, c.v)
	}
	c.Unlock()
	return
}

// SetPortalDestinations sets the destination worlds for any nether and end portals in the World respectively. In order
// for either portals to work, SetPortalDestinations must first be called.
// Nil may be passed as destination to prevent the respective portal from transporting entities in it.
func (w *World) SetPortalDestinations(nether, end *World) {
	w.portalMu.Lock()
	defer w.portalMu.Unlock()
	w.npd, w.epd = nether, end
}

// PortalDestinations returns the destination worlds for nether and end portals respectively. Upon entering portals in
// this World, entities are moved to the respective destination worlds.
func (w *World) PortalDestinations() (nether, end *World) {
	w.portalMu.Lock()
	defer w.portalMu.Unlock()
	return w.npd, w.epd
}

// Close closes the world and saves all chunks currently loaded.
func (w *World) Close() error {
	if w == nil {
		return nil
	}
	close(w.closing)
	w.running.Wait()

	w.log.Debugf("Saving chunks in memory to disk...")

	w.chunkMu.Lock()
	w.lastChunk = nil
	chunksToSave := make(map[ChunkPos]*chunkData, len(w.chunks))
	for pos, c := range w.chunks {
		// We delete all chunks from the cache and save them to the provider.
		delete(w.chunks, pos)
		chunksToSave[pos] = c
	}
	w.chunkMu.Unlock()

	for pos, c := range chunksToSave {
		w.saveChunk(pos, c)
	}

	if !w.rdonly.Load() {
		w.log.Debugf("Updating level.dat values...")

		w.set.ref.Dec()
		w.provider().SaveSettings(w.set)
	}

	w.log.Debugf("Closing provider...")
	if err := w.provider().Close(); err != nil {
		w.log.Errorf("error closing world provider: %v", err)
	}
	w.Handle(NopHandler{})
	return nil
}

// startTicking starts ticking the world, updating all entities, blocks and other features such as the time of
// the world, as required.
func (w *World) startTicking() {
	ticker := time.NewTicker(time.Second / 20)
	defer ticker.Stop()

	w.running.Add(1)
	for {
		select {
		case <-ticker.C:
			w.tick()
		case <-w.closing:
			// World is being closed: Stop ticking and get rid of a task.
			w.running.Done()
			return
		}
	}
}

// tick ticks the world and updates the time, blocks and entities that require updates.
func (w *World) tick() {
	viewers := w.allViewers()

	w.set.Lock()
	if len(viewers) == 0 && w.set.CurrentTick != 0 {
		w.set.Unlock()
		return
	}
	if w.advance {
		w.set.CurrentTick++
		if w.set.TimeCycle {
			w.set.Time++
		}
		if w.set.WeatherCycle {
			w.set.RainTime--
			w.set.ThunderTime--

			if w.set.RainTime <= 0 {
				// Wiki: The rain counter counts down to zero, and each time it reaches zero, the rain is toggled on or off.
				// When the rain is turned on, the counter is reset to a value between 12,000-23,999 ticks (0.5-1 game days)
				// and when the rain is turned off it is reset to a value of 12,000-179,999 ticks (0.5-7.5 game days).
				if w.set.Raining {
					w.setRaining(false, time.Second*(time.Duration(w.r.Intn(8400)+600)))
				} else {
					w.setRaining(true, time.Second*time.Duration(w.r.Intn(600)+600))
				}
			}
			if w.set.ThunderTime <= 0 {
				// Wiki: the thunder counter toggles thunder on/off when it reaches zero, but clear weather overrides the
				// "on" state. When thunder is turned on, the thunder counter is reset to 3,600-15,999 ticks (3-13 minutes),
				// and when thunder is turned off the counter rests to 12,000-179,999 ticks (0.5-7.5 days).
				if w.set.Thundering {
					w.setThunder(false, time.Second*(time.Duration(w.r.Intn(8400)+600)))
				} else {
					w.setThunder(true, time.Second*time.Duration(w.r.Intn(620)+180))
				}
			}
		}
	}

	rain, thunder, tick, t := w.set.Raining, w.set.Thundering && w.set.Raining, w.set.CurrentTick, int(w.set.Time)
	w.set.Unlock()

	if tick%20 == 0 {
		for _, viewer := range viewers {
			if w.d.TimeCycle() {
				viewer.ViewTime(t)
			}
			if w.d.WeatherCycle() {
				viewer.ViewWeather(rain, thunder)
			}
		}
	}

	if thunder {
		w.chunkMu.Lock()
		positions := make([]ChunkPos, 0, len(w.chunks)/100000)
		for pos := range w.chunks {
			// Wiki: For each loaded chunk, every tick there is a 1⁄100,000 chance of an attempted lightning strike
			// during a thunderstorm
			if w.r.Intn(100000) == 0 {
				positions = append(positions, pos)
			}
		}
		w.chunkMu.Unlock()

		for _, pos := range positions {
			w.strikeLightning(pos)
		}
	}

	w.tickEntities(tick)
	w.tickRandomBlocks(viewers, tick)
	w.tickScheduledBlocks(tick)
}

// strikeLightning attempts to strike lightning in the world at a specific ChunkPos. The final position is influenced by
// living entities that might be near the lightning strike. If there is no rain at the final position selected, the
// lightning strike will fail.
func (w *World) strikeLightning(c ChunkPos) {
	v := int32(w.r.Uint32())
	x, z := float64(c[0]<<4+(v&0xf)), float64(c[1]<<4+((v>>8)&0xf))

	vec := mgl64.Vec3{x, float64(w.HighestBlock(int(x), int(z)) + 1), z}
	ent := w.EntitiesWithin(physics.NewAABB(vec, vec.Add(mgl64.Vec3{0, 255})).GrowVec3(mgl64.Vec3{3, 3, 3}), nil)

	list := make([]mgl64.Vec3, 0, len(ent)/3)
	for _, e := range ent {
		if h, ok := e.(interface{ Health() float64 }); ok && h.Health() > 0 {
			// Any (living) entity that is positioned higher than the highest block at its position is eligible to be
			// struck by lightning. We first save all entity positions where this is the case.
			pos := cube.PosFromVec3(e.Position())
			if w.HighestBlock(pos[0], pos[1]) < pos[2] {
				list = append(list, e.Position())
			}
		}
	}
	// We then select one of the positions of entities higher than the highest block and adjust the position of the
	// lightning to it, so that the entity is struck directly.
	if len(list) > 0 {
		vec = list[w.r.Intn(len(list))]
	}

	pos := cube.PosFromVec3(vec)
	if len(w.Block(pos).Model().AABB(pos, w)) != 0 {
		// If lightning is about to strike inside a block that is not fully transparent. In this case, move the
		// lightning up by one block so that it strikes above the block.
		vec = vec.Add(mgl64.Vec3{0, 1})
	}
	if !w.ThunderingAt(pos) {
		// No thunder at this position, meaning we were either under an obstructing block or in a biome where it does
		// not rain.
		return
	}

	e, _ := EntityByName("minecraft:lightning_bolt")
	w.AddEntity(e.(interface {
		New(mgl64.Vec3) Entity
	}).New(vec))
}

// tickScheduledBlocks executes scheduled block ticks in chunks that are still loaded at the time of
// execution.
func (w *World) tickScheduledBlocks(tick int64) {
	w.updateMu.Lock()
	for pos, scheduledTick := range w.blockUpdates {
		if scheduledTick <= tick {
			w.updatePositions = append(w.updatePositions, pos)
			delete(w.blockUpdates, pos)
		}
	}
	w.neighbourUpdatesSync = append(w.neighbourUpdatesSync, w.neighbourUpdatePositions...)
	w.neighbourUpdatePositions = w.neighbourUpdatePositions[:0]
	w.updateMu.Unlock()

	for _, pos := range w.updatePositions {
		if ticker, ok := w.Block(pos).(ScheduledTicker); ok {
			ticker.ScheduledTick(pos, w, w.r)
		}
		if liquid, ok := w.additionalLiquid(pos); ok {
			if ticker, ok := liquid.(ScheduledTicker); ok {
				ticker.ScheduledTick(pos, w, w.r)
			}
		}
	}
	for _, update := range w.neighbourUpdatesSync {
		pos, changedNeighbour := update.pos, update.neighbour
		if ticker, ok := w.Block(pos).(NeighbourUpdateTicker); ok {
			ticker.NeighbourUpdateTick(pos, changedNeighbour, w)
		}
		if liquid, ok := w.additionalLiquid(pos); ok {
			if ticker, ok := liquid.(NeighbourUpdateTicker); ok {
				ticker.NeighbourUpdateTick(pos, changedNeighbour, w)
			}
		}
	}

	w.updatePositions = w.updatePositions[:0]
	w.neighbourUpdatesSync = w.neighbourUpdatesSync[:0]
}

// toTick is a struct used to keep track of blocks that need to be ticked upon a random tick.
type toTick struct {
	b   RandomTicker
	pos cube.Pos
}

// blockEntityToTick is a struct used to keep track of block entities that need to be ticked upon a normal
// world tick.
type blockEntityToTick struct {
	b   TickerBlock
	pos cube.Pos
}

// tickRandomBlocks executes random block ticks in each sub chunk in the world that has at least one viewer
// registered from the viewers passed.
func (w *World) tickRandomBlocks(viewers []Viewer, tick int64) {
	r := int32(w.tickRange())
	if r == 0 {
		// NOP if the simulation distance is 0.
		return
	}
	tickSpeed := w.randomTickSpeed.Load()

	for _, viewer := range viewers {
		pos := viewer.Position()
		w.positionCache = append(w.positionCache, ChunkPos{
			// Technically we could obtain the wrong chunk position here due to truncating, but this
			// inaccuracy doesn't matter, and it allows us to cut a corner.
			int32(pos[0]) >> 4,
			int32(pos[2]) >> 4,
		})
	}

	var g randUint4

	w.chunkMu.Lock()
	for pos, c := range w.chunks {
		withinSimDist := false
		for _, chunkPos := range w.positionCache {
			xDiff, zDiff := chunkPos[0]-pos[0], chunkPos[1]-pos[1]
			if (xDiff*xDiff)+(zDiff*zDiff) <= r*r {
				// The chunk was within the simulation distance of at least one viewer, so we can proceed to
				// ticking the block.
				withinSimDist = true
				break
			}
		}
		if !withinSimDist {
			// No viewers in this chunk that are within the simulation distance, so proceed to the next.
			continue
		}
		c.Lock()
		for pos, b := range c.e {
			if ticker, ok := b.(TickerBlock); ok {
				w.blockEntitiesToTick = append(w.blockEntitiesToTick, blockEntityToTick{
					b:   ticker,
					pos: pos,
				})
			}
		}

		subChunks := c.Sub()
		cx, cz := int(pos[0]<<4), int(pos[1]<<4)

		// We generate a random block in every chunk
		for j := uint32(0); j < tickSpeed; j++ {
			generateNew := true
			var x, y, z uint8
			for i, sub := range subChunks {
				if sub.Empty() {
					// SubChunk is empty, so skip it right away.
					continue
				}
				if generateNew {
					x, y, z = g.uint4(w.r), g.uint4(w.r), g.uint4(w.r)
				}
				// Generally we would want to make sure the block has its block entities, but provided blocks
				// with block entities are generally ticked already, we are safe to assume that blocks
				// implementing the RandomTicker don't rely on additional block entity data.
				rid := sub.Layers()[0].At(x, y, z)
				if rid == airRID {
					// The block was air, take the fast route out.
					continue
				}

				if randomTickBlocks[rid] {
					subY := (i + (w.ra[0] >> 4)) << 4
					w.toTick = append(w.toTick, toTick{b: blocks[rid].(RandomTicker), pos: cube.Pos{cx + int(x), subY + int(y), cz + int(z)}})
					generateNew = true
					continue
				}
				// No block at this position that was a RandomTicker. In this case, we can actually just move one sub
				// chunk up and try again, without generating any new positions. This one wasn't used, after all.
				generateNew = false
			}
		}
		c.Unlock()
	}
	w.chunkMu.Unlock()

	for _, a := range w.toTick {
		a.b.RandomTick(a.pos, w, w.r)
	}
	for _, b := range w.blockEntitiesToTick {
		b.b.Tick(tick, b.pos, w)
	}
	w.toTick = w.toTick[:0]
	w.blockEntitiesToTick = w.blockEntitiesToTick[:0]
	w.positionCache = w.positionCache[:0]
}

// randUint4 is a structure used to generate random uint4s.
type randUint4 struct {
	x uint64
	n uint8
}

// uint4 returns a random uint4.
func (g *randUint4) uint4(r *rand.Rand) uint8 {
	if g.n == 0 {
		g.x = r.Uint64()
		g.n = 16
	}
	val := g.x & 0b1111

	g.x >>= 4
	g.n--
	return uint8(val)
}

// tickEntities ticks all entities in the world, making sure they are still located in the correct chunks and
// updating where necessary.
func (w *World) tickEntities(tick int64) {
	type entityToMove struct {
		e             Entity
		after         *chunkData
		viewersBefore []Viewer
	}
	var entitiesToMove []entityToMove

	w.chunkMu.Lock()
	w.entityMu.Lock()
	for e, lastPos := range w.entities {
		chunkPos := chunkPosFromVec3(e.Position())

		c, ok := w.chunks[chunkPos]
		if !ok {
			continue
		}

		c.Lock()
		v := len(c.v)
		c.Unlock()

		if v > 0 {
			if ticker, ok := e.(TickerEntity); ok {
				w.entitiesToTick = append(w.entitiesToTick, ticker)
			}
		}

		if lastPos != chunkPos {
			// The entity was stored using an outdated chunk position. We update it and make sure it is ready
			// for viewers to view it.
			w.entities[e] = chunkPos

			old := w.chunks[lastPos]
			old.Lock()
			chunkEntities := make([]Entity, 0, len(old.entities)-1)
			for _, entity := range old.entities {
				if entity == e {
					continue
				}
				chunkEntities = append(chunkEntities, entity)
			}
			old.entities = chunkEntities

			var viewers []Viewer
			if len(old.v) > 0 {
				viewers = make([]Viewer, len(old.v))
				copy(viewers, old.v)
			}
			old.Unlock()

			entitiesToMove = append(entitiesToMove, entityToMove{e: e, viewersBefore: viewers, after: c})
		}
	}
	w.entityMu.Unlock()
	w.chunkMu.Unlock()

	for _, move := range entitiesToMove {
		move.after.Lock()
		move.after.entities = append(move.after.entities, move.e)
		viewersAfter := move.after.v
		move.after.Unlock()

		for _, viewer := range move.viewersBefore {
			if !w.hasViewer(viewer, viewersAfter) {
				// First we hide the entity from all viewers that were previously viewing it, but no
				// longer are.
				viewer.HideEntity(move.e)
			}
		}
		for _, viewer := range viewersAfter {
			if !w.hasViewer(viewer, move.viewersBefore) {
				// Then we show the entity to all viewers that are now viewing the entity in the new
				// chunk.
				showEntity(move.e, viewer)
			}
		}
	}
	for _, ticker := range w.entitiesToTick {
		// We gather entities to tick and tick them later, so that the lock on the entity mutex is no longer
		// active.
		ticker.Tick(w, tick)
	}
	w.entitiesToTick = w.entitiesToTick[:0]
}

// StartRaining makes it rain in the current world where the time.Duration passed will determine how long it will rain.
func (w *World) StartRaining(dur time.Duration) {
	w.set.Lock()
	w.setRaining(true, dur)
	w.set.Unlock()
}

// StopRaining makes it stop raining in the current world.
func (w *World) StopRaining() {
	w.set.Lock()
	if w.set.Raining {
		w.setRaining(false, time.Second*(time.Duration(w.r.Intn(8400)+600)))
		if w.set.Thundering {
			// Also reset thunder if it was previously thundering.
			w.setThunder(false, time.Second*(time.Duration(w.r.Intn(8400)+600)))
		}
	}
	w.set.Unlock()
}

// setRaining toggles raining depending on the raining argument.
// This does not lock the world mutex as opposed to StartRaining and StopRaining.
func (w *World) setRaining(raining bool, x time.Duration) {
	w.set.Raining = raining
	w.set.RainTime = int64(x.Seconds() * 20)
}

// StartThundering makes it thunder in the current world where the time.Duration passed will determine how long it will
// thunder. StartThundering will also make it rain.
func (w *World) StartThundering(dur time.Duration) {
	w.set.Lock()
	w.setThunder(true, dur)
	w.setRaining(true, dur)
	w.set.Unlock()
}

// StopThundering makes it stop thundering in the current world.
func (w *World) StopThundering() {
	w.set.Lock()
	if w.set.Thundering && w.set.Raining {
		w.setThunder(false, time.Second*(time.Duration(w.r.Intn(8400)+600)))
	}
	w.set.Unlock()
}

// setThunder toggles thundering depending on the thundering argument.
// This does not lock the world mutex as opposed to StartThundering and StopThundering.
func (w *World) setThunder(thundering bool, x time.Duration) {
	w.set.Thundering = thundering
	w.set.ThunderTime = int64(x.Seconds() * 20)
}

// allViewers returns a list of all viewers of the world, regardless of where in the world they are viewing.
func (w *World) allViewers() (v []Viewer) {
	w.viewersMu.Lock()
	if len(w.viewers) > 0 {
		v = make([]Viewer, 0, len(w.viewers))
		for viewer := range w.viewers {
			v = append(v, viewer)
		}
	}
	w.viewersMu.Unlock()
	return
}

// addWorldViewer adds a viewer to the world. Should only be used while the viewer isn't viewing any chunks.
func (w *World) addWorldViewer(viewer Viewer) {
	w.viewersMu.Lock()
	w.viewers[viewer] = struct{}{}
	w.viewersMu.Unlock()
	viewer.ViewTime(w.Time())
	w.set.Lock()
	raining, thundering := w.set.Raining, w.set.Raining && w.set.Thundering
	w.set.Unlock()
	viewer.ViewWeather(raining, thundering)
	viewer.ViewWorldSpawn(w.Spawn())
}

// removeWorldViewer removes a viewer from the world. Should only be used while the viewer isn't viewing any chunks.
func (w *World) removeWorldViewer(viewer Viewer) {
	w.viewersMu.Lock()
	delete(w.viewers, viewer)
	w.viewersMu.Unlock()
}

// addViewer adds a viewer to the world at a given position. Any events that happen in the chunk at that
// position, such as block changes, entity changes etc., will be sent to the viewer.
func (w *World) addViewer(c *chunkData, viewer Viewer) {
	if w == nil {
		return
	}
	c.v = append(c.v, viewer)

	var entities []Entity
	if len(c.entities) > 0 {
		entities = make([]Entity, len(c.entities))
		copy(entities, c.entities)
	}
	c.Unlock()

	for _, entity := range entities {
		showEntity(entity, viewer)
	}
}

// removeViewer removes a viewer from the world at a given position. All entities will be hidden from the
// viewer and no more calls will be made when events in the chunk happen.
func (w *World) removeViewer(pos ChunkPos, viewer Viewer) {
	if w == nil {
		return
	}
	c, ok := w.chunkFromCache(pos)
	if !ok {
		return
	}
	c.Lock()
	n := make([]Viewer, 0, len(c.v))
	for _, v := range c.v {
		if v != viewer {
			// Add all viewers but the one to remove to the new viewers slice.
			n = append(n, v)
		}
	}
	c.v = n

	var entities []Entity
	if len(c.entities) > 0 {
		entities = make([]Entity, len(c.entities))
		copy(entities, c.entities)
	}
	c.Unlock()

	// After removing the viewer from the chunk, we also need to hide all entities from the viewer.
	for _, entity := range entities {
		viewer.HideEntity(entity)
	}
}

// hasViewer checks if a chunk at a particular chunk position has the viewer passed. If so, true is returned.
func (w *World) hasViewer(viewer Viewer, viewers []Viewer) bool {
	if w == nil {
		return false
	}
	for _, v := range viewers {
		if v == viewer {
			return true
		}
	}
	return false
}

// provider returns the provider of the world. It should always be used, rather than direct field access, in
// order to provide synchronisation safety.
func (w *World) provider() Provider {
	w.set.Lock()
	defer w.set.Unlock()
	return w.prov
}

// Handler returns the Handler of the world. It should always be used, rather than direct field access, in
// order to provide synchronisation safety.
func (w *World) Handler() Handler {
	if w == nil {
		return NopHandler{}
	}
	w.handlerMu.RLock()
	handler := w.handler
	w.handlerMu.RUnlock()
	return handler
}

// generator returns the generator of the world. It should always be used, rather than direct field access, in
// order to provide synchronisation safety.
func (w *World) generator() Generator {
	w.genMu.RLock()
	generator := w.gen
	w.genMu.RUnlock()
	return generator
}

// chunkFromCache attempts to fetch a chunk at the chunk position passed from the cache. If not found, the
// chunk returned is nil and false is returned.
func (w *World) chunkFromCache(pos ChunkPos) (*chunkData, bool) {
	w.chunkMu.Lock()
	c, ok := w.chunks[pos]
	w.chunkMu.Unlock()
	return c, ok
}

// showEntity shows an entity to a viewer of the world. It makes sure everything of the entity, including the
// items held, is shown.
func showEntity(e Entity, viewer Viewer) {
	viewer.ViewEntity(e)
	viewer.ViewEntityState(e)
	viewer.ViewEntityItems(e)
	viewer.ViewEntityArmour(e)
}

// chunk reads a chunk from the position passed. If a chunk at that position is not yet loaded, the chunk is
// loaded from the provider, or generated if it did not yet exist. Both of these actions are done
// synchronously.
// An error is returned if the chunk could not be loaded successfully.
// chunk locks the chunk returned, meaning that any call to chunk made at the same time has to wait until the
// user calls Chunk.Unlock() on the chunk returned.
func (w *World) chunk(pos ChunkPos) (*chunkData, error) {
	w.chunkMu.Lock()
	if pos == w.lastPos && w.lastChunk != nil {
		c := w.lastChunk
		w.chunkMu.Unlock()
		c.Lock()
		return c, nil
	}
	c, ok := w.chunks[pos]
	if !ok {
		var err error
		c, err = w.loadChunk(pos)
		if err != nil {
			w.chunkMu.Unlock()
			w.log.Errorf("%v\n", err)
			return nil, err
		}
		chunk.FillLight(chunk.NewArea([]*chunk.Chunk{c.Chunk}, 1, int(pos[0]), int(pos[1])))
		c.Unlock()
		w.chunkMu.Lock()

		w.calculateLight(pos)
	}
	w.lastChunk, w.lastPos = c, pos
	w.chunkMu.Unlock()

	c.Lock()
	return c, nil
}

// loadChunk attempts to load a chunk from the provider, or generates a chunk if one doesn't currently exist.
func (w *World) loadChunk(pos ChunkPos) (*chunkData, error) {
	c, found, err := w.provider().LoadChunk(pos)
	if err != nil {
		return nil, fmt.Errorf("error loading chunk %v: %w", pos, err)
	}

	if !found {
		// The provider doesn't have a chunk saved at this position, so we generate a new one.
		c = chunk.New(airRID, w.d.Range())
		data := newChunkData(c)
		w.chunks[pos] = data
		data.Lock()
		w.chunkMu.Unlock()

		w.generator().GenerateChunk(pos, c)
		return data, nil
	}
	data := newChunkData(c)
	w.chunks[pos] = data

	ent, err := w.provider().LoadEntities(pos)
	if err != nil {
		return nil, fmt.Errorf("error loading entities of chunk %v: %w", pos, err)
	}
	data.entities = make([]Entity, 0, len(ent))

	// Iterate through the entities twice and make sure they're added to all relevant maps. Note that this iteration
	// happens twice to avoid having to lock both worldsMu and entityMu. This is intentional, to avoid deadlocks.
	worldsMu.Lock()
	for _, e := range ent {
		data.entities = append(data.entities, e)
		entityWorlds[e] = w
	}
	worldsMu.Unlock()

	w.entityMu.Lock()
	for _, e := range ent {
		w.entities[e] = pos
	}
	w.entityMu.Unlock()

	blockEntities, err := w.provider().LoadBlockNBT(pos)
	if err != nil {
		return nil, fmt.Errorf("error loading block entities of chunk %v: %w", pos, err)
	}
	w.loadIntoBlocks(data, blockEntities)

	data.Lock()
	w.chunkMu.Unlock()
	return data, nil
}

// calculateLight calculates the light in the chunk passed and spreads the light of the surrounding
// neighbours if they have all chunks loaded around it as a result of the one passed.
func (w *World) calculateLight(centre ChunkPos) {
	for x := int32(-1); x <= 1; x++ {
		for z := int32(-1); z <= 1; z++ {
			// For all the neighbours of this chunk, if they exist, check if all neighbours of that chunk
			// now exist because of this one.
			pos := ChunkPos{centre[0] + x, centre[1] + z}
			if _, ok := w.chunks[pos]; ok {
				// Attempt to spread the light of all neighbours into the ones surrounding them.
				w.spreadLight(pos)
			}
<<<<<<< HEAD
=======
			neighbour.Lock()
			// We first attempt to spread the light of all neighbours into the surrounding ones.
			w.spreadLight(neighbour.Chunk, centrePos)
			neighbour.Unlock()
>>>>>>> 2b7cb3f6
		}
	}
}

// spreadLight spreads the light from the chunk passed at the position passed to all neighbours if each of
// them is loaded.
func (w *World) spreadLight(pos ChunkPos) {
	chunks := make([]*chunk.Chunk, 0, 8)
	for x := int32(-1); x <= 1; x++ {
		for z := int32(-1); z <= 1; z++ {
			neighbour, ok := w.chunks[ChunkPos{pos[0] + x, pos[1] + z}]
			if !ok {
				// Not all surrounding chunks existed: Stop spreading light as we can't do it completely yet.
				return
			}
			chunks = append(chunks, neighbour.Chunk)
		}
	}
	for _, neighbour := range chunks {
		neighbour.Lock()
	}
	// All chunks of the current one are present, so we can spread the light from this chunk
	// to all chunks.
	chunk.SpreadLight(chunk.NewArea(chunks, 1, int(pos[0])-1, int(pos[1])-1))
	for _, neighbour := range chunks {
		neighbour.Unlock()
	}
}

// loadIntoBlocks loads the block entity data passed into blocks located in a specific chunk. The blocks that
// have NBT will then be stored into memory.
func (w *World) loadIntoBlocks(c *chunkData, blockEntityData []map[string]interface{}) {
	c.e = make(map[cube.Pos]Block, len(blockEntityData))
	for _, data := range blockEntityData {
		pos := blockPosFromNBT(data)

		id := c.Block(uint8(pos[0]), int16(pos[1]), uint8(pos[2]), 0)
		b, ok := BlockByRuntimeID(id)
		if !ok {
			w.log.Errorf("error loading block entity data: could not find block state by runtime ID %v", id)
			continue
		}
		if nbt, ok := b.(NBTer); ok {
			b = nbt.DecodeNBT(data).(Block)
		}
		c.e[pos] = b
	}
}

// saveChunk is called when a chunk is removed from the cache. We first compact the chunk, then we write it to
// the provider.
func (w *World) saveChunk(pos ChunkPos, c *chunkData) {
	c.Lock()
	// We allocate a new map for all block entities.
	m := make([]map[string]interface{}, 0, len(c.e))
	for pos, b := range c.e {
		if n, ok := b.(NBTer); ok {
			// Encode the block entities and add the 'x', 'y' and 'z' tags to it.
			data := n.EncodeNBT()
			data["x"], data["y"], data["z"] = int32(pos[0]), int32(pos[1]), int32(pos[2])
			m = append(m, data)
		}
	}
	if !w.rdonly.Load() {
		c.Compact()
		if err := w.provider().SaveChunk(pos, c.Chunk); err != nil {
			w.log.Errorf("error saving chunk %v to provider: %v", pos, err)
		}
		s := make([]SaveableEntity, 0, len(c.entities))
		for _, e := range c.entities {
			if saveable, ok := e.(SaveableEntity); ok {
				s = append(s, saveable)
			}
		}
		if err := w.provider().SaveEntities(pos, s); err != nil {
			w.log.Errorf("error saving entities in chunk %v to provider: %v", pos, err)
		}
		if err := w.provider().SaveBlockNBT(pos, m); err != nil {
			w.log.Errorf("error saving block NBT in chunk %v to provider: %v", pos, err)
		}
	}
	ent := c.entities
	c.entities = nil
	c.Unlock()

	for _, e := range ent {
		_ = e.Close()
	}
}

// initChunkCache initialises the chunk cache of the world to its default values.
func (w *World) initChunkCache() {
	w.chunkMu.Lock()
	w.chunks = make(map[ChunkPos]*chunkData)
	w.chunkMu.Unlock()
}

// chunkCacheJanitor runs until the world is running, cleaning chunks that are no longer in use from the cache.
func (w *World) chunkCacheJanitor() {
	t := time.NewTicker(time.Minute * 5)
	defer t.Stop()

	w.running.Add(1)
	chunksToRemove := map[ChunkPos]*chunkData{}
	for {
		select {
		case <-t.C:
			w.chunkMu.Lock()
			for pos, c := range w.chunks {
				c.Lock()
				v := len(c.v)
				c.Unlock()
				if v == 0 {
					chunksToRemove[pos] = c
					delete(w.chunks, pos)
					if w.lastPos == pos {
						w.lastChunk = nil
					}
				}
			}
			w.chunkMu.Unlock()

			for pos, c := range chunksToRemove {
				w.saveChunk(pos, c)
				delete(chunksToRemove, pos)
			}
		case <-w.closing:
			w.running.Done()
			return
		}
	}
}

// chunkData represents the data of a chunk including the block entities and viewers. This data is protected
// by the mutex present in the chunk.Chunk held.
type chunkData struct {
	*chunk.Chunk
	e        map[cube.Pos]Block
	v        []Viewer
	entities []Entity
}

// newChunkData returns a new chunkData wrapper around the chunk.Chunk passed.
func newChunkData(c *chunk.Chunk) *chunkData {
	return &chunkData{Chunk: c, e: map[cube.Pos]Block{}}
}<|MERGE_RESOLUTION|>--- conflicted
+++ resolved
@@ -1880,11 +1880,11 @@
 			w.log.Errorf("%v\n", err)
 			return nil, err
 		}
-		chunk.FillLight(chunk.NewArea([]*chunk.Chunk{c.Chunk}, 1, int(pos[0]), int(pos[1])))
+		chunk.FillLight(c.Chunk)
 		c.Unlock()
 		w.chunkMu.Lock()
 
-		w.calculateLight(pos)
+		w.calculateLight(c.Chunk, pos)
 	}
 	w.lastChunk, w.lastPos = c, pos
 	w.chunkMu.Unlock()
@@ -1948,49 +1948,53 @@
 
 // calculateLight calculates the light in the chunk passed and spreads the light of the surrounding
 // neighbours if they have all chunks loaded around it as a result of the one passed.
-func (w *World) calculateLight(centre ChunkPos) {
+func (w *World) calculateLight(c *chunk.Chunk, pos ChunkPos) {
 	for x := int32(-1); x <= 1; x++ {
 		for z := int32(-1); z <= 1; z++ {
 			// For all the neighbours of this chunk, if they exist, check if all neighbours of that chunk
 			// now exist because of this one.
-			pos := ChunkPos{centre[0] + x, centre[1] + z}
-			if _, ok := w.chunks[pos]; ok {
-				// Attempt to spread the light of all neighbours into the ones surrounding them.
-				w.spreadLight(pos)
-			}
-<<<<<<< HEAD
-=======
+			centrePos := ChunkPos{pos[0] + x, pos[1] + z}
+			neighbour, ok := w.chunks[centrePos]
+			if !ok {
+				continue
+			}
 			neighbour.Lock()
 			// We first attempt to spread the light of all neighbours into the surrounding ones.
 			w.spreadLight(neighbour.Chunk, centrePos)
 			neighbour.Unlock()
->>>>>>> 2b7cb3f6
-		}
-	}
+		}
+	}
+	// If the chunk loaded happened to be in the middle of a bunch of other chunks, we are able to spread it
+	// right away, so we try to do that.
+	w.spreadLight(c, pos)
 }
 
 // spreadLight spreads the light from the chunk passed at the position passed to all neighbours if each of
 // them is loaded.
-func (w *World) spreadLight(pos ChunkPos) {
-	chunks := make([]*chunk.Chunk, 0, 8)
+func (w *World) spreadLight(c *chunk.Chunk, pos ChunkPos) {
+	neighbours, allPresent := make([]*chunk.Chunk, 0, 8), true
 	for x := int32(-1); x <= 1; x++ {
 		for z := int32(-1); z <= 1; z++ {
 			neighbour, ok := w.chunks[ChunkPos{pos[0] + x, pos[1] + z}]
 			if !ok {
-				// Not all surrounding chunks existed: Stop spreading light as we can't do it completely yet.
-				return
-			}
-			chunks = append(chunks, neighbour.Chunk)
-		}
-	}
-	for _, neighbour := range chunks {
-		neighbour.Lock()
-	}
-	// All chunks of the current one are present, so we can spread the light from this chunk
-	// to all chunks.
-	chunk.SpreadLight(chunk.NewArea(chunks, 1, int(pos[0])-1, int(pos[1])-1))
-	for _, neighbour := range chunks {
-		neighbour.Unlock()
+				allPresent = false
+				break
+			}
+			if x != 0 || z != 0 {
+				neighbours = append(neighbours, neighbour.Chunk)
+			}
+		}
+	}
+	if allPresent {
+		for _, neighbour := range neighbours {
+			neighbour.Lock()
+		}
+		// All neighbours of the current one are present, so we can spread the light from this chunk
+		// to all neighbours.
+		chunk.SpreadLight(c, neighbours)
+		for _, neighbour := range neighbours {
+			neighbour.Unlock()
+		}
 	}
 }
 
