--- conflicted
+++ resolved
@@ -242,13 +242,8 @@
 // Nil may be passed as the block to set the block to air.
 // SetBlock should be avoided in situations where performance is critical when needing to set a lot of blocks
 // to the world. BuildStructure may be used instead.
-<<<<<<< HEAD
 func (w *World) SetBlock(pos cube.Pos, b Block, opts *SetOpts) {
-	if w == nil || pos.OutOfBounds(w.ra) {
-=======
-func (w *World) SetBlock(pos cube.Pos, b Block, opts *Opts) {
 	if w == nil || pos.OutOfBounds(w.Range()) {
->>>>>>> ead375b7
 		// Fast way out.
 		return
 	}
