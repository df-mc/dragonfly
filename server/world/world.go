package world

import (
	"encoding/binary"
	"errors"
	"fmt"
	"iter"
	"math/rand"
	"sync"
	"time"

	"github.com/df-mc/goleveldb/leveldb"

	"slices"

	"github.com/df-mc/dragonfly/server/block/cube"
	"github.com/df-mc/dragonfly/server/event"
	"github.com/df-mc/dragonfly/server/internal/sliceutil"
	"github.com/df-mc/dragonfly/server/world/chunk"
	"github.com/go-gl/mathgl/mgl64"
	"github.com/google/uuid"
	"golang.org/x/exp/maps"
	"sync/atomic"
)

// World implements a Minecraft world. It manages all aspects of what players
// can see, such as blocks, entities and particles. World generally provides a
// synchronised state: All entities, blocks and players usually operate in this
// world, so World ensures that all its methods will always be safe for
// simultaneous calls. A nil *World is safe to use but not functional.
type World struct {
	conf Config
	ra   cube.Range

	queue chan transaction

	// advance is a bool that specifies if this World should advance the current
	// tick, time and weather saved in the Settings struct held by the World.
	advance bool

	o sync.Once

	set     *Settings
	handler atomic.Pointer[Handler]

	weather
	ticker

	closing chan struct{}
	running sync.WaitGroup

	// chunks holds a cache of chunks currently loaded. These chunks are cleared
	// from this map after some time of not being used.
	chunks map[ChunkPos]*Column

	// entities holds a map of entities currently loaded and the last ChunkPos
	// that the Entity was in. These are tracked so that a call to RemoveEntity
	// can find the correct Entity.
	entities map[*EntityHandle]ChunkPos

	r *rand.Rand

	// scheduledUpdates is a map of tick time values indexed by the block
	// position at which an update is scheduled. If the current tick exceeds the
	// tick value passed, the block update will be performed and the entry will
	// be removed from the map.
	scheduledUpdates map[cube.Pos]int64
	neighbourUpdates []neighbourUpdate

	viewers map[*Loader]Viewer
}

<<<<<<< HEAD
const (
	TimeDay      = 1000
	TimeNoon     = 6000
	TimeSunset   = 12000
	TimeNight    = 13000
	TimeMidnight = 18000
	TimeSunrise  = 23000
	TimeFull     = 24000
)

// New creates a new initialised world. The world may be used right away, but it will not be saved or loaded
// from files until it has been given a different provider than the default. (NopProvider)
// By default, the name of the world will be 'World'.
=======
// transaction holds a transaction function and the channel to be closed once
// complete.
type transaction struct {
	c chan struct{}
	f func(tx *Tx)
}

// New creates a new initialised world. The world may be used right away, but
// it will not be saved or loaded from files until it has been given a
// different provider than the default. (NopProvider) By default, the name of
// the world will be 'World'.
>>>>>>> 206bf97c
func New() *World {
	var conf Config
	return conf.New()
}

// Name returns the display name of the world. Generally, this name is
// displayed at the top of the player list in the pause screen in-game. If a
// provider is set, the name will be updated according to the name that it
// provides.
func (w *World) Name() string {
	w.set.Lock()
	defer w.set.Unlock()
	return w.set.Name
}

// Dimension returns the Dimension assigned to the World in world.New. The sky
// colour and behaviour of a variety of world features differ based on the
// Dimension.
func (w *World) Dimension() Dimension {
	return w.conf.Dim
}

// Range returns the range in blocks of the World (min and max). It is
// equivalent to calling World.Dimension().Range().
func (w *World) Range() cube.Range {
	return w.ra
}

// ExecFunc is a function that performs a synchronised transaction on a World.
type ExecFunc func(tx *Tx)

// Exec performs a synchronised transaction f on a World. Exec returns a channel
// that is closed once the transaction is complete.
func (w *World) Exec(f ExecFunc) <-chan struct{} {
	c := make(chan struct{})
	w.queue <- transaction{c: c, f: f}
	return c
}

// handleTransactions continuously reads transactions from the queue and runs
// them.
func (w *World) handleTransactions() {
	for {
		select {
		case queuedTx := <-w.queue:
			tx := &Tx{w: w}
			queuedTx.f(tx)
			tx.close()
			close(queuedTx.c)
		case <-w.closing:
			w.running.Done()
			return
		}
	}
}

// EntityRegistry returns the EntityRegistry that was passed to the World's
// Config upon construction.
func (w *World) EntityRegistry() EntityRegistry {
	return w.conf.Entities
}

// block reads a block from the position passed. If a chunk is not yet loaded
// at that position, the chunk is loaded, or generated if it could not be found
// in the world save, and the block returned.
func (w *World) block(pos cube.Pos) Block {
	return w.blockInChunk(w.chunk(chunkPosFromBlockPos(pos)), pos)
}

// blockInChunk reads a block from a chunk at the position passed. The block
// is assumed to be within the chunk passed.
func (w *World) blockInChunk(c *Column, pos cube.Pos) Block {
	if pos.OutOfBounds(w.ra) {
		// Fast way out.
		return air()
	}
	rid := c.Block(uint8(pos[0]), int16(pos[1]), uint8(pos[2]), 0)
	if nbtBlocks[rid] {
		// The block was also a block entity, so we look it up in the map.
		if b, ok := c.BlockEntities[pos]; ok {
			return b
		}
		// Despite being a block with NBT, the block didn't actually have any
		// stored NBT yet. We add it here and update the block.
		nbtB := blockByRuntimeIDOrAir(rid).(NBTer).DecodeNBT(map[string]any{}).(Block)
		c.BlockEntities[pos] = nbtB
		for _, v := range c.viewers {
			v.ViewBlockUpdate(pos, nbtB, 0)
		}
		return nbtB
	}
	return blockByRuntimeIDOrAir(rid)
}

// biome reads the Biome at the position passed. If a chunk is not yet loaded
// at that position, the chunk is loaded, or generated if it could not be found
// in the world save, and the Biome returned.
func (w *World) biome(pos cube.Pos) Biome {
	if pos.OutOfBounds(w.Range()) {
		// Fast way out.
		return ocean()
	}
	id := int(w.chunk(chunkPosFromBlockPos(pos)).Biome(uint8(pos[0]), int16(pos[1]), uint8(pos[2])))
	b, ok := BiomeByID(id)
	if !ok {
		w.conf.Log.Error("biome not found by ID", "ID", id)
	}
	return b
}

// highestLightBlocker gets the Y value of the highest fully light blocking
// block at the x and z values passed in the World.
func (w *World) highestLightBlocker(x, z int) int {
	return int(w.chunk(ChunkPos{int32(x >> 4), int32(z >> 4)}).HighestLightBlocker(uint8(x), uint8(z)))
}

// highestBlock looks up the highest non-air block in the World at a specific x
// and z The y value of the highest block is returned, or 0 if no blocks were
// present in the column.
func (w *World) highestBlock(x, z int) int {
	return int(w.chunk(ChunkPos{int32(x >> 4), int32(z >> 4)}).HighestBlock(uint8(x), uint8(z)))
}

// highestObstructingBlock returns the highest block in the World at a given x
// and z that has at least a solid top or bottom face.
func (w *World) highestObstructingBlock(x, z int) int {
	yHigh := w.highestBlock(x, z)
	src := worldSource{w: w}
	for y := yHigh; y >= w.Range()[0]; y-- {
		pos := cube.Pos{x, y, z}
		m := w.block(pos).Model()
		if m.FaceSolid(pos, cube.FaceUp, src) || m.FaceSolid(pos, cube.FaceDown, src) {
			return y
		}
	}
	return w.Range()[0]
}

// SetOpts holds several parameters that may be set to disable updates in the
// World of different kinds as a result of a call to SetBlock.
type SetOpts struct {
	// DisableBlockUpdates makes SetBlock not update any neighbouring blocks as
	// a result of the SetBlock call.
	DisableBlockUpdates bool
	// DisableLiquidDisplacement disables the displacement of liquid blocks to
	// the second layer (or back to the first layer, if it already was on the
	// second layer). Disabling this is not widely recommended unless
	// performance is very important, or where it is known no liquid can be
	// present anyway.
	DisableLiquidDisplacement bool
}

// setBlock writes a block to the position passed. If a chunk is not yet loaded
// at that position, the chunk is first loaded or generated if it could not be
// found in the world save. setBlock panics if the block passed has not yet
// been registered using RegisterBlock(). Nil may be passed as the block to set
// the block to air.
//
// A SetOpts struct may be passed to additionally modify behaviour of setBlock,
// specifically to improve performance under specific circumstances. Nil should
// be passed where performance is not essential, to make sure the world is
// updated adequately.
//
// setBlock should be avoided in situations where performance is critical when
// needing to set a lot of blocks to the world. BuildStructure may be used
// instead.
func (w *World) setBlock(pos cube.Pos, b Block, opts *SetOpts) {
	if pos.OutOfBounds(w.Range()) {
		// Fast way out.
		return
	}
	if opts == nil {
		opts = &SetOpts{}
	}

	x, y, z := uint8(pos[0]), int16(pos[1]), uint8(pos[2])
	c := w.chunk(chunkPosFromBlockPos(pos))

	rid := BlockRuntimeID(b)

	var before uint32
	if rid != airRID && !opts.DisableLiquidDisplacement {
		before = c.Block(x, y, z, 0)
	}

	c.modified = true
	c.SetBlock(x, y, z, 0, rid)
	if nbtBlocks[rid] {
		c.BlockEntities[pos] = b
	} else {
		delete(c.BlockEntities, pos)
	}

	viewers := slices.Clone(c.viewers)

	if !opts.DisableLiquidDisplacement {
		var secondLayer Block

		if rid == airRID {
			if li := c.Block(x, y, z, 1); li != airRID {
				c.SetBlock(x, y, z, 0, li)
				c.SetBlock(x, y, z, 1, airRID)
				secondLayer = air()
				b = blockByRuntimeIDOrAir(li)
			}
		} else if liquidDisplacingBlocks[rid] && liquidBlocks[before] {
			l := blockByRuntimeIDOrAir(before)
			if b.(LiquidDisplacer).CanDisplace(l.(Liquid)) {
				c.SetBlock(x, y, z, 1, before)
				secondLayer = l
			}
		}

		if secondLayer != nil {
			for _, viewer := range viewers {
				viewer.ViewBlockUpdate(pos, secondLayer, 1)
			}
		}
	}

	for _, viewer := range viewers {
		viewer.ViewBlockUpdate(pos, b, 0)
	}

	if !opts.DisableBlockUpdates {
		w.doBlockUpdatesAround(pos)
	}
}

// setBiome sets the Biome at the position passed. If a chunk is not yet loaded
// at that position, the chunk is first loaded or generated if it could not be
// found in the world save.
func (w *World) setBiome(pos cube.Pos, b Biome) {
	if pos.OutOfBounds(w.Range()) {
		// Fast way out.
		return
	}
	c := w.chunk(chunkPosFromBlockPos(pos))
	c.modified = true
	c.SetBiome(uint8(pos[0]), int16(pos[1]), uint8(pos[2]), uint32(b.EncodeBiome()))
}

// buildStructure builds a Structure passed at a specific position in the
// world. Unlike setBlock, it takes a Structure implementation, which provides
// blocks to be placed at a specific location. buildStructure is specifically
// optimised to be able to process a large batch of chunks simultaneously and
// will do so within much less time than separate setBlock calls would. The
// method operates on a per-chunk basis, setting all blocks within a single
// chunk part of the Structure before moving on to the next chunk.
func (w *World) buildStructure(pos cube.Pos, s Structure) {
	dim := s.Dimensions()
	width, height, length := dim[0], dim[1], dim[2]
	maxX, maxY, maxZ := pos[0]+width, pos[1]+height, pos[2]+length
	f := func(x, y, z int) Block {
		return w.block(cube.Pos{pos[0] + x, pos[1] + y, pos[2] + z})
	}

	// We approach this on a per-chunk basis, so that we can keep only one chunk
	// in memory at a time while not needing to acquire a new chunk lock for
	// every block. This also allows us not to send block updates, but instead
	// send a single chunk update once.
	for chunkX := pos[0] >> 4; chunkX <= maxX>>4; chunkX++ {
		for chunkZ := pos[2] >> 4; chunkZ <= maxZ>>4; chunkZ++ {
			chunkPos := ChunkPos{int32(chunkX), int32(chunkZ)}
			c := w.chunk(chunkPos)

			baseX, baseZ := chunkX<<4, chunkZ<<4
			for i, sub := range c.Sub() {
				baseY := (i + (w.Range()[0] >> 4)) << 4
				if baseY>>4 < pos[1]>>4 {
					continue
				} else if baseY >= maxY {
					break
				}

				for localY := 0; localY < 16; localY++ {
					yOffset := baseY + localY
					if yOffset > w.Range()[1] || yOffset >= maxY {
						// We've hit the height limit for blocks.
						break
					} else if yOffset < w.Range()[0] || yOffset < pos[1] {
						// We've got a block below the minimum, but other blocks might still reach above
						// it, so don't break but continue.
						continue
					}
					for localX := 0; localX < 16; localX++ {
						xOffset := baseX + localX
						if xOffset < pos[0] || xOffset >= maxX {
							continue
						}
						for localZ := 0; localZ < 16; localZ++ {
							zOffset := baseZ + localZ
							if zOffset < pos[2] || zOffset >= maxZ {
								continue
							}
							b, liq := s.At(xOffset-pos[0], yOffset-pos[1], zOffset-pos[2], f)
							if b != nil {
								rid := BlockRuntimeID(b)
								sub.SetBlock(uint8(xOffset), uint8(yOffset), uint8(zOffset), 0, rid)

								nbtPos := cube.Pos{xOffset, yOffset, zOffset}
								if nbtBlocks[rid] {
									c.BlockEntities[nbtPos] = b
								} else {
									delete(c.BlockEntities, nbtPos)
								}
							}
							if liq != nil {
								sub.SetBlock(uint8(xOffset), uint8(yOffset), uint8(zOffset), 1, BlockRuntimeID(liq))
							} else if len(sub.Layers()) > 1 {
								sub.SetBlock(uint8(xOffset), uint8(yOffset), uint8(zOffset), 1, airRID)
							}
						}
					}
				}
			}
			c.SetBlock(0, 0, 0, 0, c.Block(0, 0, 0, 0)) // Make sure the heightmap is recalculated.
			c.modified = true

			// After setting all blocks of the structure within a single chunk,
			// we show the new chunk to all viewers once.
			for _, viewer := range c.viewers {
				viewer.ViewChunk(chunkPos, w.Dimension(), c.BlockEntities, c.Chunk)
			}
		}
	}
}

// liquid attempts to return a Liquid block at the position passed. This
// Liquid may be in the foreground or in any other layer. If found, the Liquid
// is returned. If not, the bool returned is false.
func (w *World) liquid(pos cube.Pos) (Liquid, bool) {
	if pos.OutOfBounds(w.Range()) {
		// Fast way out.
		return nil, false
	}
	c := w.chunk(chunkPosFromBlockPos(pos))
	x, y, z := uint8(pos[0]), int16(pos[1]), uint8(pos[2])

	id := c.Block(x, y, z, 0)
	b, ok := BlockByRuntimeID(id)
	if !ok {
		w.conf.Log.Error("Liquid: no block with runtime ID", "ID", id)
		return nil, false
	}
	if liq, ok := b.(Liquid); ok {
		return liq, true
	}
	id = c.Block(x, y, z, 1)

	b, ok = BlockByRuntimeID(id)
	if !ok {
		w.conf.Log.Error("Liquid: no block with runtime ID", "ID", id)
		return nil, false
	}
	liq, ok := b.(Liquid)
	return liq, ok
}

// setLiquid sets a Liquid at a specific position in the World. Unlike
// setBlock, setLiquid will not necessarily overwrite any existing blocks. It
// will instead be in the same position as a block currently there, unless
// there already is a Liquid at that position, in which case it will be
// overwritten. If nil is passed for the Liquid, any Liquid currently present
// will be removed.
func (w *World) setLiquid(pos cube.Pos, b Liquid) {
	if pos.OutOfBounds(w.Range()) {
		// Fast way out.
		return
	}
	chunkPos := chunkPosFromBlockPos(pos)
	c := w.chunk(chunkPos)
	if b == nil {
		w.removeLiquids(c, pos)
		w.doBlockUpdatesAround(pos)
		return
	}
	x, y, z := uint8(pos[0]), int16(pos[1]), uint8(pos[2])
	if !replaceable(w, c, pos, b) {
		if displacer, ok := w.blockInChunk(c, pos).(LiquidDisplacer); !ok || !displacer.CanDisplace(b) {
			return
		}
	}
	rid := BlockRuntimeID(b)
	if w.removeLiquids(c, pos) {
		c.SetBlock(x, y, z, 0, rid)
		for _, v := range c.viewers {
			v.ViewBlockUpdate(pos, b, 0)
		}
	} else {
		c.SetBlock(x, y, z, 1, rid)
		for _, v := range c.viewers {
			v.ViewBlockUpdate(pos, b, 1)
		}
	}
	c.modified = true

	w.doBlockUpdatesAround(pos)
}

// removeLiquids removes any liquid blocks that may be present at a specific
// block position in the chunk passed. The bool returned specifies if no blocks
// were left on the foreground layer.
func (w *World) removeLiquids(c *Column, pos cube.Pos) bool {
	x, y, z := uint8(pos[0]), int16(pos[1]), uint8(pos[2])

	noneLeft := false
	if noLeft, changed := w.removeLiquidOnLayer(c.Chunk, x, y, z, 0); noLeft {
		if changed {
			for _, v := range c.viewers {
				v.ViewBlockUpdate(pos, air(), 0)
			}
		}
		noneLeft = true
	}
	if _, changed := w.removeLiquidOnLayer(c.Chunk, x, y, z, 1); changed {
		for _, v := range c.viewers {
			v.ViewBlockUpdate(pos, air(), 1)
		}
	}
	return noneLeft
}

// removeLiquidOnLayer removes a liquid block from a specific layer in the
// chunk passed, returning true if successful.
func (w *World) removeLiquidOnLayer(c *chunk.Chunk, x uint8, y int16, z, layer uint8) (bool, bool) {
	id := c.Block(x, y, z, layer)

	b, ok := BlockByRuntimeID(id)
	if !ok {
		w.conf.Log.Error("removeLiquidOnLayer: no block with runtime ID", "ID", id)
		return false, false
	}
	if _, ok := b.(Liquid); ok {
		c.SetBlock(x, y, z, layer, airRID)
		return true, true
	}
	return id == airRID, false
}

// additionalLiquid checks if the block at a position has additional liquid on
// another layer and returns the liquid if so.
func (w *World) additionalLiquid(pos cube.Pos) (Liquid, bool) {
	if pos.OutOfBounds(w.Range()) {
		// Fast way out.
		return nil, false
	}
	c := w.chunk(chunkPosFromBlockPos(pos))
	id := c.Block(uint8(pos[0]), int16(pos[1]), uint8(pos[2]), 1)

	b, ok := BlockByRuntimeID(id)
	if !ok {
		w.conf.Log.Error("additionalLiquid: no block with runtime ID", "ID", id)
		return nil, false
	}
	liq, ok := b.(Liquid)
	return liq, ok
}

// light returns the light level at the position passed. This is the highest of
// the sky and block light. The light value returned is a value in the range
// 0-15, where 0 means there is no light present, whereas 15 means the block is
// fully lit.
func (w *World) light(pos cube.Pos) uint8 {
	if pos[1] < w.ra[0] {
		// Fast way out.
		return 0
	}
	if pos[1] > w.ra[1] {
		// Above the rest of the world, so full skylight.
		return 15
	}
	return w.chunk(chunkPosFromBlockPos(pos)).Light(uint8(pos[0]), int16(pos[1]), uint8(pos[2]))
}

// skyLight returns the skylight level at the position passed. This light level
// is not influenced by blocks that emit light, such as torches. The light
// value, similarly to light, is a value in the range 0-15, where 0 means no
// light is present.
func (w *World) skyLight(pos cube.Pos) uint8 {
	if pos[1] < w.ra[0] {
		// Fast way out.
		return 0
	}
	if pos[1] > w.ra[1] {
		// Above the rest of the world, so full skylight.
		return 15
	}
	return w.chunk(chunkPosFromBlockPos(pos)).SkyLight(uint8(pos[0]), int16(pos[1]), uint8(pos[2]))
}

// Time returns the current time of the world. The time is incremented every
// 1/20th of a second, unless World.StopTime() is called.
func (w *World) Time() int {
	if w == nil {
		return 0
	}
	w.set.Lock()
	defer w.set.Unlock()
	return int(w.set.Time)
}

// SetTime sets the new time of the world. SetTime will always work, regardless
// of whether the time is stopped or not.
func (w *World) SetTime(new int) {
	if w == nil {
		return
	}
	w.set.Lock()
	w.set.Time = int64(new)
	w.set.Unlock()

	viewers, _ := w.allViewers()
	for _, viewer := range viewers {
		viewer.ViewTime(new)
	}
}

// StopTime stops the time in the world. When called, the time will no longer
// cycle and the world will remain at the time when StopTime is called. The
// time may be restarted by calling World.StartTime().
func (w *World) StopTime() {
	w.enableTimeCycle(false)
}

// StartTime restarts the time in the world. When called, the time will start
// cycling again and the day/night cycle will continue. The time may be stopped
// again by calling World.StopTime().
func (w *World) StartTime() {
	w.enableTimeCycle(true)
}

// enableTimeCycle enables or disables the time cycling of the World.
func (w *World) enableTimeCycle(v bool) {
	if w == nil {
		return
	}
	w.set.Lock()
	defer w.set.Unlock()
	w.set.TimeCycle = v
}

// temperature returns the temperature in the World at a specific position.
// Higher altitudes and different biomes influence the temperature returned.
func (w *World) temperature(pos cube.Pos) float64 {
	const (
		tempDrop = 1.0 / 600
		seaLevel = 64
	)
	diff := max(pos[1]-seaLevel, 0)
	return w.biome(pos).Temperature() - float64(diff)*tempDrop
}

// addParticle spawns a Particle at a given position in the World. Viewers that
// are viewing the chunk will be shown the particle.
func (w *World) addParticle(pos mgl64.Vec3, p Particle) {
	p.Spawn(w, pos)
	for _, viewer := range w.viewersOf(pos) {
		viewer.ViewParticle(pos, p)
	}
}

// playSound plays a sound at a specific position in the World. Viewers of that
// position will be able to hear the sound if they are close enough.
func (w *World) playSound(tx *Tx, pos mgl64.Vec3, s Sound) {
	ctx := event.C(tx)
	if w.Handler().HandleSound(ctx, s, pos); ctx.Cancelled() {
		return
	}
	for _, viewer := range w.viewersOf(pos) {
		viewer.ViewSound(pos, s)
	}
}

// addEntity adds an EntityHandle to a World. The Entity will be visible to all
// viewers of the World that have the chunk at the EntityHandle's position. If
// the chunk that the EntityHandle is in is not yet loaded, it will first be
// loaded. addEntity panics if the EntityHandle is already in a world.
// addEntity returns the Entity created by the EntityHandle.
func (w *World) addEntity(tx *Tx, handle *EntityHandle) Entity {
	handle.setAndUnlockWorld(w, tx)
	pos := chunkPosFromVec3(handle.data.Pos)
	w.entities[handle] = pos

	c := w.chunk(pos)
	c.Entities, c.modified = append(c.Entities, handle), true

	e := handle.mustEntity(tx)
	for _, v := range c.viewers {
		// Show the entity to all viewers in the chunk of the entity.
		showEntity(e, v)
	}
	w.Handler().HandleEntitySpawn(tx, e)
	return e
}

// removeEntity removes an Entity from the World that is currently present in
// it. Any viewers of the Entity will no longer be able to see it.
// removeEntity returns the EntityHandle of the Entity. After removing an Entity
// from the World, the Entity is no longer usable.
func (w *World) removeEntity(e Entity, tx *Tx) *EntityHandle {
	handle := e.H()
	pos, found := w.entities[handle]
	if !found {
		// The entity currently isn't in this world.
		return nil
	}
	w.Handler().HandleEntityDespawn(tx, e)

	c := w.chunk(pos)
	c.Entities, c.modified = sliceutil.DeleteVal(c.Entities, handle), true

	for _, v := range c.viewers {
		v.HideEntity(e)
	}
	delete(w.entities, handle)
	handle.unsetAndLockWorld(tx)
	return handle
}

// entitiesWithin returns an iterator that yields all entities contained within
// the cube.BBox passed.
func (w *World) entitiesWithin(tx *Tx, box cube.BBox) iter.Seq[Entity] {
	return func(yield func(Entity) bool) {
		minPos, maxPos := chunkPosFromVec3(box.Min()), chunkPosFromVec3(box.Max())

		for x := minPos[0]; x <= maxPos[0]; x++ {
			for z := minPos[1]; z <= maxPos[1]; z++ {
				c, ok := w.chunks[ChunkPos{x, z}]
				if !ok {
					// The chunk wasn't loaded, so there are no entities here.
					continue
				}
				for _, handle := range c.Entities {
					if !box.Vec3Within(handle.data.Pos) {
						continue
					}
					if !yield(handle.mustEntity(tx)) {
						return
					}
				}
			}
		}
	}
}

// allEntities returns an iterator that yields all entities in the World.
func (w *World) allEntities(tx *Tx) iter.Seq[Entity] {
	return func(yield func(Entity) bool) {
		for e := range w.entities {
			if ent := e.mustEntity(tx); !yield(ent) {
				return
			}
		}
	}
}

<<<<<<< HEAD
// Sleepers returns a list of all sleeping entities currently added to the World.
func (w *World) Sleepers() []Sleeper {
	ent := w.Entities()
	sleepers := make([]Sleeper, 0, len(ent)/40)
	for _, e := range ent {
		if s, ok := e.(Sleeper); ok {
			sleepers = append(sleepers, s)
		}
	}
	return sleepers
}

// BroadcastSleepingIndicator broadcasts a sleeping indicator to all sleepers in the world.
func (w *World) BroadcastSleepingIndicator() {
	sleepers := w.Sleepers()
	sleeping := len(sliceutil.Filter(sleepers, func(s Sleeper) bool {
		_, ok := s.Sleeping()
		return ok
	}))
	for _, s := range sleepers {
		s.SendSleepingIndicator(sleeping, len(sleepers))
	}
}

// BroadcastSleepingReminder broadcasts a sleeping reminder message to all sleepers in the world, excluding the sleeper
// passed.
func (w *World) BroadcastSleepingReminder(sleeper Sleeper) {
	for _, s := range w.Sleepers() {
		if s == sleeper {
			continue
		}
		s.Messaget("chat.type.sleeping", sleeper.Name())
	}
}

// OfEntity attempts to return a world that an entity is currently in. If the entity was not currently added
// to a world, the world returned is nil and the bool returned is false.
func OfEntity(e Entity) (*World, bool) {
	worldsMu.RLock()
	w, ok := entityWorlds[e]
	worldsMu.RUnlock()
	return w, ok
=======
// allPlayers returns an iterator that yields all player entities in the World.
func (w *World) allPlayers(tx *Tx) iter.Seq[Entity] {
	return func(yield func(Entity) bool) {
		for e := range w.entities {
			if e.t.EncodeEntity() == "minecraft:player" {
				if ent := e.mustEntity(tx); !yield(ent) {
					return
				}
			}
		}
	}
>>>>>>> 206bf97c
}

// Spawn returns the spawn of the world. Every new player will by default spawn
// on this position in the world when joining.
func (w *World) Spawn() cube.Pos {
	if w == nil {
		return cube.Pos{}
	}
	w.set.Lock()
	defer w.set.Unlock()
	return w.set.Spawn
}

// SetSpawn sets the spawn of the world to a different position. The player
// will be spawned in the center of this position when newly joining.
func (w *World) SetSpawn(pos cube.Pos) {
	if w == nil {
		return
	}
	w.set.Lock()
	w.set.Spawn = pos
	w.set.Unlock()

	viewers, _ := w.allViewers()
	for _, viewer := range viewers {
		viewer.ViewWorldSpawn(pos)
	}
}

// PlayerSpawn returns the spawn position of a player with a UUID in this World.
func (w *World) PlayerSpawn(id uuid.UUID) cube.Pos {
	if w == nil {
		return cube.Pos{}
	}
	pos, exist, err := w.conf.Provider.LoadPlayerSpawnPosition(id)
	if err != nil {
		w.conf.Log.Error("load player spawn: "+err.Error(), "ID", id)
		return w.Spawn()
	}
	if !exist {
		return w.Spawn()
	}
	return pos
}

// SetPlayerSpawn sets the spawn position of a player with a UUID in this
// World. If the player has a spawn in the world, the player will be teleported
// to this location on respawn.
func (w *World) SetPlayerSpawn(id uuid.UUID, pos cube.Pos) {
	if w == nil {
		return
	}
	if err := w.conf.Provider.SavePlayerSpawnPosition(id, pos); err != nil {
		w.conf.Log.Error("save player spawn: "+err.Error(), "ID", id)
	}
}

<<<<<<< HEAD
// SetRequiredSleepDuration sets the duration of time players in the world must sleep for, in order to advance to the
// next day.
func (w *World) SetRequiredSleepDuration(duration time.Duration) {
	if w == nil {
		return
	}
	w.set.Lock()
	defer w.set.Unlock()
	w.set.RequiredSleepTicks = duration.Milliseconds() / 50
}

// DefaultGameMode returns the default game mode of the world. When players join, they are given this game
// mode.
// The default game mode may be changed using SetDefaultGameMode().
=======
// DefaultGameMode returns the default game mode of the world. When players
// join, they are given this game mode. The default game mode may be changed
// using SetDefaultGameMode().
>>>>>>> 206bf97c
func (w *World) DefaultGameMode() GameMode {
	if w == nil {
		return GameModeSurvival
	}
	w.set.Lock()
	defer w.set.Unlock()
	return w.set.DefaultGameMode
}

// SetTickRange sets the range in chunks around each Viewer that will have the
// chunks (their blocks and entities) ticked when the World is ticked.
func (w *World) SetTickRange(v int) {
	if w == nil {
		return
	}
	w.set.Lock()
	defer w.set.Unlock()
	w.set.TickRange = int32(v)
}

// tickRange returns the tick range around each Viewer.
func (w *World) tickRange() int {
	w.set.Lock()
	defer w.set.Unlock()
	return int(w.set.TickRange)
}

// SetDefaultGameMode changes the default game mode of the world. When players
// join, they are then given that game mode.
func (w *World) SetDefaultGameMode(mode GameMode) {
	if w == nil {
		return
	}
	w.set.Lock()
	defer w.set.Unlock()
	w.set.DefaultGameMode = mode
}

// Difficulty returns the difficulty of the world. Properties of mobs in the
// world and the player's hunger will depend on this difficulty.
func (w *World) Difficulty() Difficulty {
	if w == nil {
		return DifficultyNormal
	}
	w.set.Lock()
	defer w.set.Unlock()
	return w.set.Difficulty
}

// SetDifficulty changes the difficulty of a world.
func (w *World) SetDifficulty(d Difficulty) {
	if w == nil {
		return
	}
	w.set.Lock()
	defer w.set.Unlock()
	w.set.Difficulty = d
}

// scheduleBlockUpdate schedules a block update at the position passed after a
// specific delay. If the block at that position does not handle block updates,
// nothing will happen.
func (w *World) scheduleBlockUpdate(pos cube.Pos, delay time.Duration) {
	if w == nil || pos.OutOfBounds(w.Range()) {
		return
	}
	if _, exists := w.scheduledUpdates[pos]; exists {
		return
	}
	w.set.Lock()
	t := w.set.CurrentTick
	w.set.Unlock()

	w.scheduledUpdates[pos] = t + delay.Nanoseconds()/int64(time.Second/20)
}

// doBlockUpdatesAround schedules block updates directly around and on the
// position passed.
func (w *World) doBlockUpdatesAround(pos cube.Pos) {
	if w == nil || pos.OutOfBounds(w.Range()) {
		return
	}
	changed := pos

	w.updateNeighbour(pos, changed)
	pos.Neighbours(func(pos cube.Pos) {
		w.updateNeighbour(pos, changed)
	}, w.Range())
}

// neighbourUpdate represents a position that needs to be updated because of a
// neighbour that changed.
type neighbourUpdate struct {
	pos, neighbour cube.Pos
}

// updateNeighbour ticks the position passed as a result of the neighbour
// passed being updated.
func (w *World) updateNeighbour(pos, changedNeighbour cube.Pos) {
	w.neighbourUpdates = append(w.neighbourUpdates, neighbourUpdate{pos: pos, neighbour: changedNeighbour})
}

// Handle changes the current Handler of the world. As a result, events called
// by the world will call the methods of the Handler passed. Handle sets the
// world's Handler to NopHandler if nil is passed.
func (w *World) Handle(h Handler) {
	if w == nil {
		return
	}
	if h == nil {
		h = NopHandler{}
	}
	w.handler.Store(&h)
}

// viewersOf returns all viewers viewing the position passed.
func (w *World) viewersOf(pos mgl64.Vec3) []Viewer {
	c, ok := w.chunks[chunkPosFromVec3(pos)]
	if !ok {
		return nil
	}
	return c.viewers
}

// PortalDestination returns the destination World for a portal of a specific
// Dimension. If no destination World could be found, the current World is
// returned. Calling PortalDestination(Nether) on an Overworld World returns
// Nether, while calling PortalDestination(Nether) on a Nether World will
// return the Overworld, for instance.
func (w *World) PortalDestination(dim Dimension) *World {
	if w.conf.PortalDestination == nil {
		return w
	}
	if res := w.conf.PortalDestination(dim); res != nil {
		return res
	}
	return w
}

// Save saves the World to the provider.
func (w *World) Save() {
	<-w.Exec(w.save)
}

// save saves all loaded chunks to the World's provider.
func (w *World) save(tx *Tx) {
	w.conf.Log.Debug("Saving chunks in memory to disk...")
	for pos, c := range w.chunks {
		w.saveChunk(tx, pos, c, false)
	}
}

// Close closes the world and saves all chunks currently loaded.
func (w *World) Close() error {
	w.o.Do(w.close)
	return nil
}

// close stops the World from ticking, saves all chunks to the Provider and
// updates the world's settings.
func (w *World) close() {
	w.Exec(func(tx *Tx) {
		// Let user code run anything that needs to be finished before closing.
		w.Handler().HandleClose(tx)
		w.Handle(NopHandler{})

		w.save(tx)
		maps.Clear(w.chunks)
	})

	close(w.closing)
	w.running.Wait()

	w.set.ref.Add(-1)
	if !w.advance {
		return
	}

	if !w.conf.ReadOnly {
		w.conf.Log.Debug("Updating level.dat values...")

		w.conf.Provider.SaveSettings(w.set)
	}

	w.conf.Log.Debug("Closing provider...")
	if err := w.conf.Provider.Close(); err != nil {
		w.conf.Log.Error("close world provider: " + err.Error())
	}
}

// allViewers returns all viewers and loaders, regardless of where in the world
// they are viewing.
func (w *World) allViewers() ([]Viewer, []*Loader) {
	viewers, loaders := make([]Viewer, 0, len(w.viewers)), make([]*Loader, 0, len(w.viewers))
	for k, v := range w.viewers {
		viewers = append(viewers, v)
		loaders = append(loaders, k)
	}
	return viewers, loaders
}

// addWorldViewer adds a viewer to the world. Should only be used while the
// viewer isn't viewing any chunks.
func (w *World) addWorldViewer(l *Loader) {
	w.viewers[l] = l.viewer
	l.viewer.ViewTime(w.Time())
	w.set.Lock()
	raining, thundering := w.set.Raining, w.set.Raining && w.set.Thundering
	w.set.Unlock()
	l.viewer.ViewWeather(raining, thundering)
	l.viewer.ViewWorldSpawn(w.Spawn())
}

// addViewer adds a viewer to the World at a given position. Any events that
// happen in the chunk at that position, such as block and entity changes, will
// be sent to the viewer.
func (w *World) addViewer(tx *Tx, c *Column, loader *Loader) {
	c.viewers = append(c.viewers, loader.viewer)
	c.loaders = append(c.loaders, loader)

	for _, entity := range c.Entities {
		showEntity(entity.mustEntity(tx), loader.viewer)
	}
}

// removeViewer removes a viewer from a chunk position. All entities will be
// hidden from the viewer and no more calls will be made when events in the
// chunk happen.
func (w *World) removeViewer(tx *Tx, pos ChunkPos, loader *Loader) {
	if w == nil {
		return
	}
	c, ok := w.chunks[pos]
	if !ok {
		return
	}
	if i := slices.Index(c.loaders, loader); i != -1 {
		c.viewers = slices.Delete(c.viewers, i, i+1)
		c.loaders = slices.Delete(c.loaders, i, i+1)
	}

	// Hide all entities in the chunk from the viewer.
	for _, entity := range c.Entities {
		loader.viewer.HideEntity(entity.mustEntity(tx))
	}
}

// Handler returns the Handler of the world.
func (w *World) Handler() Handler {
	if w == nil {
		return NopHandler{}
	}
	return *w.handler.Load()
}

// showEntity shows an Entity to a viewer of the world. It makes sure
// everything of the Entity, including the items held, is shown.
func showEntity(e Entity, viewer Viewer) {
	viewer.ViewEntity(e)
	viewer.ViewEntityItems(e)
	viewer.ViewEntityArmour(e)
}

// chunk reads a chunk from the position passed. If a chunk at that position is
// not yet loaded, the chunk is loaded from the provider, or generated if it
// did not yet exist. Additionally, chunks newly loaded have the light in them
// calculated before they are returned.
func (w *World) chunk(pos ChunkPos) *Column {
	c, ok := w.chunks[pos]
	if ok {
		return c
	}
	c, err := w.loadChunk(pos)
	chunk.LightArea([]*chunk.Chunk{c.Chunk}, int(pos[0]), int(pos[1])).Fill()
	if err != nil {
		w.conf.Log.Error("load chunk: "+err.Error(), "X", pos[0], "Z", pos[1])
		return c
	}
	w.calculateLight(pos)
	return c
}

// loadChunk attempts to load a chunk from the provider, or generates a chunk
// if one doesn't currently exist.
func (w *World) loadChunk(pos ChunkPos) (*Column, error) {
	column, err := w.conf.Provider.LoadColumn(pos, w.conf.Dim)
	switch {
	case err == nil:
		col := columnFrom(column, w)
		w.chunks[pos] = col
		for _, e := range col.Entities {
			w.entities[e] = pos
			e.w = w
		}
		return col, nil
	case errors.Is(err, leveldb.ErrNotFound):
		// The provider doesn't have a chunk saved at this position, so we generate a new one.
		col := newColumn(chunk.New(airRID, w.Range()))
		w.chunks[pos] = col

		w.conf.Generator.GenerateChunk(pos, col.Chunk)
		return col, nil
	default:
		return newColumn(chunk.New(airRID, w.Range())), err
	}
}

// calculateLight calculates the light in the chunk passed and spreads the
// light of any surrounding neighbours if they have all chunks loaded around it
// as a result of the one passed.
func (w *World) calculateLight(centre ChunkPos) {
	for x := int32(-1); x <= 1; x++ {
		for z := int32(-1); z <= 1; z++ {
			// For all the neighbours of this chunk, if they exist, check if all
			// neighbours of that chunk now exist because of this one.
			pos := ChunkPos{centre[0] + x, centre[1] + z}
			if _, ok := w.chunks[pos]; ok {
				// Attempt to spread the light of all neighbours into the
				// surrounding ones.
				w.spreadLight(pos)
			}
		}
	}
}

// spreadLight spreads the light from the chunk passed at the position passed
// to all neighbours if each of them is loaded.
func (w *World) spreadLight(pos ChunkPos) {
	c := make([]*chunk.Chunk, 0, 9)
	for z := int32(-1); z <= 1; z++ {
		for x := int32(-1); x <= 1; x++ {
			neighbour, ok := w.chunks[ChunkPos{pos[0] + x, pos[1] + z}]
			if !ok {
				// Not all surrounding chunks existed: Stop spreading light.
				return
			}
			c = append(c, neighbour.Chunk)
		}
	}
	// All chunks surrounding the current one are present, so we can spread.
	chunk.LightArea(c, int(pos[0])-1, int(pos[1])-1).Spread()
}

// saveChunk saves a chunk and its entities to disk after compacting the chunk.
func (w *World) saveChunk(tx *Tx, pos ChunkPos, c *Column, closeEntities bool) {
	if !w.conf.ReadOnly && c.modified {
		c.Compact()
		if err := w.conf.Provider.StoreColumn(pos, w.conf.Dim, columnTo(c)); err != nil {
			w.conf.Log.Error("save chunk: "+err.Error(), "X", pos[0], "Z", pos[1])
		}
	}
	if closeEntities {
		for _, e := range c.Entities {
			_ = e.mustEntity(tx).Close()
		}
		clear(c.Entities)
	}
}

// chunkCacheJanitor runs until the world is running, saving and removing
// chunks that are no longer in use.
func (w *World) chunkCacheJanitor() {
	t := time.NewTicker(time.Minute * 5)
	defer t.Stop()
	for {
		select {
		case <-t.C:
			<-w.Exec(w.closeUnusedChunks)
		case <-w.closing:
			w.running.Done()
			return
		}
	}
}

// closeUnusedChunk is called every 5 minutes by chunkCacheJanitor.
func (w *World) closeUnusedChunks(tx *Tx) {
	for pos, c := range w.chunks {
		if len(c.viewers) == 0 {
			delete(w.chunks, pos)
			w.saveChunk(tx, pos, c, true)
		}
	}
}

// Column represents the data of a chunk including the (block) entities and
// viewers and loaders.
type Column struct {
	modified bool

	*chunk.Chunk
	Entities      []*EntityHandle
	BlockEntities map[cube.Pos]Block

	viewers []Viewer
	loaders []*Loader
}

// newColumn returns a new Column wrapper around the chunk.Chunk passed.
func newColumn(c *chunk.Chunk) *Column {
	return &Column{Chunk: c, BlockEntities: map[cube.Pos]Block{}}
}

// columnTo converts a Column to a chunk.Column so that it can be written to
// a provider.
func columnTo(col *Column) *chunk.Column {
	c := &chunk.Column{
		Chunk:         col.Chunk,
		Entities:      make([]chunk.Entity, 0, len(col.Entities)),
		BlockEntities: make([]chunk.BlockEntity, 0, len(col.BlockEntities)),
	}
	for _, e := range col.Entities {
		data := e.encodeNBT()
		maps.Copy(data, e.t.EncodeNBT(&e.data))
		data["identifier"] = e.t.EncodeEntity()
		c.Entities = append(c.Entities, chunk.Entity{ID: int64(binary.LittleEndian.Uint64(e.id[8:])), Data: data})
	}
	for pos, be := range col.BlockEntities {
		c.BlockEntities = append(c.BlockEntities, chunk.BlockEntity{Pos: pos, Data: be.(NBTer).EncodeNBT()})
	}
	return c
}

// columnFrom converts a chunk.Column to a Column after reading it from a
// provider.
func columnFrom(c *chunk.Column, w *World) *Column {
	col := &Column{
		Chunk:         c.Chunk,
		Entities:      make([]*EntityHandle, 0, len(c.Entities)),
		BlockEntities: make(map[cube.Pos]Block, len(c.BlockEntities)),
	}
	for _, e := range c.Entities {
		eid, ok := e.Data["identifier"].(string)
		if !ok {
			w.conf.Log.Error("read column: entity without identifier field", "ID", e.ID)
			continue
		}
		t, ok := w.conf.Entities.Lookup(eid)
		if !ok {
			w.conf.Log.Error("read column: unknown entity type", "ID", e.ID, "type", eid)
			continue
		}
		col.Entities = append(col.Entities, entityFromData(t, e.ID, e.Data))
	}
	for _, be := range c.BlockEntities {
		rid := c.Chunk.Block(uint8(be.Pos[0]), int16(be.Pos[1]), uint8(be.Pos[2]), 0)
		b, ok := BlockByRuntimeID(rid)
		if !ok {
			w.conf.Log.Error("read column: no block with runtime ID", "ID", rid)
			continue
		}
		nb, ok := b.(NBTer)
		if !ok {
			w.conf.Log.Error("read column: block with nbt does not implement NBTer", "block", fmt.Sprintf("%#v", b))
			continue
		}
		col.BlockEntities[be.Pos] = nb.DecodeNBT(be.Data).(Block)
	}
	return col
}<|MERGE_RESOLUTION|>--- conflicted
+++ resolved
@@ -70,7 +70,6 @@
 	viewers map[*Loader]Viewer
 }
 
-<<<<<<< HEAD
 const (
 	TimeDay      = 1000
 	TimeNoon     = 6000
@@ -81,10 +80,6 @@
 	TimeFull     = 24000
 )
 
-// New creates a new initialised world. The world may be used right away, but it will not be saved or loaded
-// from files until it has been given a different provider than the default. (NopProvider)
-// By default, the name of the world will be 'World'.
-=======
 // transaction holds a transaction function and the channel to be closed once
 // complete.
 type transaction struct {
@@ -96,7 +91,6 @@
 // it will not be saved or loaded from files until it has been given a
 // different provider than the default. (NopProvider) By default, the name of
 // the world will be 'World'.
->>>>>>> 206bf97c
 func New() *World {
 	var conf Config
 	return conf.New()
@@ -752,9 +746,15 @@
 			}
 		}
 	}
-}
-
-<<<<<<< HEAD
+	w.entityMu.RLock()
+	defer w.entityMu.RUnlock()
+	m := make([]Entity, 0, len(w.entities))
+	for e := range w.entities {
+		m = append(m, e)
+	}
+	return m
+}
+
 // Sleepers returns a list of all sleeping entities currently added to the World.
 func (w *World) Sleepers() []Sleeper {
 	ent := w.Entities()
@@ -797,7 +797,8 @@
 	w, ok := entityWorlds[e]
 	worldsMu.RUnlock()
 	return w, ok
-=======
+}
+
 // allPlayers returns an iterator that yields all player entities in the World.
 func (w *World) allPlayers(tx *Tx) iter.Seq[Entity] {
 	return func(yield func(Entity) bool) {
@@ -809,7 +810,6 @@
 			}
 		}
 	}
->>>>>>> 206bf97c
 }
 
 // Spawn returns the spawn of the world. Every new player will by default spawn
@@ -867,7 +867,6 @@
 	}
 }
 
-<<<<<<< HEAD
 // SetRequiredSleepDuration sets the duration of time players in the world must sleep for, in order to advance to the
 // next day.
 func (w *World) SetRequiredSleepDuration(duration time.Duration) {
@@ -879,14 +878,9 @@
 	w.set.RequiredSleepTicks = duration.Milliseconds() / 50
 }
 
-// DefaultGameMode returns the default game mode of the world. When players join, they are given this game
-// mode.
-// The default game mode may be changed using SetDefaultGameMode().
-=======
 // DefaultGameMode returns the default game mode of the world. When players
 // join, they are given this game mode. The default game mode may be changed
 // using SetDefaultGameMode().
->>>>>>> 206bf97c
 func (w *World) DefaultGameMode() GameMode {
 	if w == nil {
 		return GameModeSurvival
