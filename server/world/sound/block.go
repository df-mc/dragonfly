--- conflicted
+++ resolved
@@ -81,10 +81,9 @@
 	Pitch int
 }
 
-<<<<<<< HEAD
 // ItemAdd is a sound played when an item is added to an item frame or campfire.
 type ItemAdd struct{ sound }
-=======
+
 // MusicDiscPlay is a sound played when a music disc has started playing in a jukebox.
 type MusicDiscPlay struct {
 	sound
@@ -95,10 +94,6 @@
 
 // MusicDiscEnd is a sound played when a music disc has stopped playing in a jukebox.
 type MusicDiscEnd struct{ sound }
-
-// ItemFrameAdd is a sound played when an item is added to an item frame.
-type ItemFrameAdd struct{ sound }
->>>>>>> ae8d041d
 
 // ItemFrameRemove is a sound played when an item is removed from an item frame.
 type ItemFrameRemove struct{ sound }
