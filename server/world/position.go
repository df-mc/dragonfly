package world

import (
	"github.com/df-mc/dragonfly/server/block/cube"
	"github.com/go-gl/mathgl/mgl64"
	"math"
)

<<<<<<< HEAD
=======
// blockPosFromNBT returns a position from the X, Y and Z components stored in the NBT data map passed. The
// map is assumed to have an 'x', 'y' and 'z' key.
func blockPosFromNBT(data map[string]any) cube.Pos {
	x, _ := data["x"].(int32)
	y, _ := data["y"].(int32)
	z, _ := data["z"].(int32)
	return cube.Pos{int(x), int(y), int(z)}
}

>>>>>>> 6a39d633
// ChunkPos holds the position of a chunk. The type is provided as a utility struct for keeping track of a
// chunk's position. Chunks do not themselves keep track of that. Chunk positions are different from block
// positions in the way that increasing the X/Z by one means increasing the absolute value on the X/Z axis in
// terms of blocks by 16.
type ChunkPos [2]int32

// X returns the X coordinate of the chunk position.
func (p ChunkPos) X() int32 {
	return p[0]
}

// Z returns the Z coordinate of the chunk position.
func (p ChunkPos) Z() int32 {
	return p[1]
}

// SubChunkPos holds the position of a sub-chunk. The type is provided as a utility struct for keeping track of a
// sub-chunk's position. Sub-chunks do not themselves keep track of that. Sub-chunk positions are different from
// block positions in the way that increasing the X/Y/Z by one means increasing the absolute value on the X/Y/Z axis in
// terms of blocks by 16.
type SubChunkPos [3]int32

// X returns the X coordinate of the sub-chunk position.
func (p SubChunkPos) X() int32 {
	return p[0]
}

// Y returns the Y coordinate of the sub-chunk position.
func (p SubChunkPos) Y() int32 {
	return p[1]
}

// Z returns the Z coordinate of the sub-chunk position.
func (p SubChunkPos) Z() int32 {
	return p[2]
}

// Distance returns the distance between two vectors.
func Distance(a, b mgl64.Vec3) float64 {
	return b.Sub(a).Len()
}

// blockPosFromNBT returns a position from the X, Y and Z components stored in the NBT data map passed. The
// map is assumed to have an 'x', 'y' and 'z' key.
//noinspection GoCommentLeadingSpace
func blockPosFromNBT(data map[string]any) cube.Pos {
	//lint:ignore S1005 Double assignment is done explicitly to prevent panics.
	xInterface, _ := data["x"]
	//lint:ignore S1005 Double assignment is done explicitly to prevent panics.
	yInterface, _ := data["y"]
	//lint:ignore S1005 Double assignment is done explicitly to prevent panics.
	zInterface, _ := data["z"]
	x, _ := xInterface.(int32)
	y, _ := yInterface.(int32)
	z, _ := zInterface.(int32)
	return cube.Pos{int(x), int(y), int(z)}
}

// chunkPosFromVec3 returns a chunk position from the Vec3 passed. The coordinates of the chunk position are
// those of the Vec3 divided by 16, then rounded down.
func chunkPosFromVec3(vec3 mgl64.Vec3) ChunkPos {
	return ChunkPos{
		int32(math.Floor(vec3[0])) >> 4,
		int32(math.Floor(vec3[2])) >> 4,
	}
}

// chunkPosFromBlockPos returns the ChunkPos of the chunk that a block at a cube.Pos is in.
func chunkPosFromBlockPos(p cube.Pos) ChunkPos {
	return ChunkPos{int32(p[0] >> 4), int32(p[2] >> 4)}
}<|MERGE_RESOLUTION|>--- conflicted
+++ resolved
@@ -6,18 +6,6 @@
 	"math"
 )
 
-<<<<<<< HEAD
-=======
-// blockPosFromNBT returns a position from the X, Y and Z components stored in the NBT data map passed. The
-// map is assumed to have an 'x', 'y' and 'z' key.
-func blockPosFromNBT(data map[string]any) cube.Pos {
-	x, _ := data["x"].(int32)
-	y, _ := data["y"].(int32)
-	z, _ := data["z"].(int32)
-	return cube.Pos{int(x), int(y), int(z)}
-}
-
->>>>>>> 6a39d633
 // ChunkPos holds the position of a chunk. The type is provided as a utility struct for keeping track of a
 // chunk's position. Chunks do not themselves keep track of that. Chunk positions are different from block
 // positions in the way that increasing the X/Z by one means increasing the absolute value on the X/Z axis in
@@ -62,17 +50,10 @@
 
 // blockPosFromNBT returns a position from the X, Y and Z components stored in the NBT data map passed. The
 // map is assumed to have an 'x', 'y' and 'z' key.
-//noinspection GoCommentLeadingSpace
 func blockPosFromNBT(data map[string]any) cube.Pos {
-	//lint:ignore S1005 Double assignment is done explicitly to prevent panics.
-	xInterface, _ := data["x"]
-	//lint:ignore S1005 Double assignment is done explicitly to prevent panics.
-	yInterface, _ := data["y"]
-	//lint:ignore S1005 Double assignment is done explicitly to prevent panics.
-	zInterface, _ := data["z"]
-	x, _ := xInterface.(int32)
-	y, _ := yInterface.(int32)
-	z, _ := zInterface.(int32)
+	x, _ := data["x"].(int32)
+	y, _ := data["y"].(int32)
+	z, _ := data["z"].(int32)
 	return cube.Pos{int(x), int(y), int(z)}
 }
 
