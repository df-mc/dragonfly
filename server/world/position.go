--- conflicted
+++ resolved
@@ -1,31 +1,11 @@
 package world
 
 import (
-	"fmt"
 	"github.com/df-mc/dragonfly/server/block/cube"
 	"github.com/go-gl/mathgl/mgl64"
 	"math"
 )
 
-<<<<<<< HEAD
-=======
-// blockPosFromNBT returns a position from the X, Y and Z components stored in the NBT data map passed. The
-// map is assumed to have an 'x', 'y' and 'z' key.
-//noinspection GoCommentLeadingSpace
-func blockPosFromNBT(data map[string]any) cube.Pos {
-	//lint:ignore S1005 Double assignment is done explicitly to prevent panics.
-	xInterface, _ := data["x"]
-	//lint:ignore S1005 Double assignment is done explicitly to prevent panics.
-	yInterface, _ := data["y"]
-	//lint:ignore S1005 Double assignment is done explicitly to prevent panics.
-	zInterface, _ := data["z"]
-	x, _ := xInterface.(int32)
-	y, _ := yInterface.(int32)
-	z, _ := zInterface.(int32)
-	return cube.Pos{int(x), int(y), int(z)}
-}
-
->>>>>>> 54139afd
 // ChunkPos holds the position of a chunk. The type is provided as a utility struct for keeping track of a
 // chunk's position. Chunks do not themselves keep track of that. Chunk positions are different from block
 // positions in the way that increasing the X/Z by one means increasing the absolute value on the X/Z axis in
@@ -42,7 +22,6 @@
 	return p[1]
 }
 
-<<<<<<< HEAD
 // SubChunkPos holds the position of a sub-chunk. The type is provided as a utility struct for keeping track of a
 // sub-chunk's position. Sub-chunks do not themselves keep track of that. Sub-chunk positions are different from
 // block positions in the way that increasing the X/Y/Z by one means increasing the absolute value on the X/Y/Z axis in
@@ -72,7 +51,7 @@
 // blockPosFromNBT returns a position from the X, Y and Z components stored in the NBT data map passed. The
 // map is assumed to have an 'x', 'y' and 'z' key.
 //noinspection GoCommentLeadingSpace
-func blockPosFromNBT(data map[string]interface{}) cube.Pos {
+func blockPosFromNBT(data map[string]any) cube.Pos {
 	//lint:ignore S1005 Double assignment is done explicitly to prevent panics.
 	xInterface, _ := data["x"]
 	//lint:ignore S1005 Double assignment is done explicitly to prevent panics.
@@ -83,11 +62,6 @@
 	y, _ := yInterface.(int32)
 	z, _ := zInterface.(int32)
 	return cube.Pos{int(x), int(y), int(z)}
-=======
-// String implements fmt.Stringer and returns (x, z).
-func (p ChunkPos) String() string {
-	return fmt.Sprintf("(%v, %v)", p[0], p[1])
->>>>>>> 54139afd
 }
 
 // chunkPosFromVec3 returns a chunk position from the Vec3 passed. The coordinates of the chunk position are
