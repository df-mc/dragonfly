--- conflicted
+++ resolved
@@ -81,13 +81,8 @@
 // Lava is a particle that shows up randomly above lava.
 type Lava struct{ particle }
 
-<<<<<<< HEAD
-// Dispense is a particle that shows up when a dispenser or dropper dispenses an item.
-type Dispense struct{ particle }
-=======
 // DustPlume is a particle that shows up when an item is successfully inserted into a decorated pot.
 type DustPlume struct{ particle }
->>>>>>> 16b0d3e4
 
 // particle serves as a base for all particles in this package.
 type particle struct{}
