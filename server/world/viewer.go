package world

import (
	blockAction "github.com/df-mc/dragonfly/server/block/action"
	"github.com/df-mc/dragonfly/server/block/cube"
	"github.com/df-mc/dragonfly/server/entity/action"
	"github.com/df-mc/dragonfly/server/entity/state"
	"github.com/df-mc/dragonfly/server/world/chunk"
	"github.com/go-gl/mathgl/mgl64"
	"github.com/google/uuid"
)

// Viewer is a viewer in the world. It can view changes that are made in the world, such as the addition of
// entities and the changes of blocks.
type Viewer interface {
	// Position returns the position of the viewer.
	Position() mgl64.Vec3
	// ViewEntity views the entity passed. It is called for every entity that the viewer may encounter in the
	// world, either by moving entities or by moving the viewer using a world.Loader.
	ViewEntity(e Entity)
	// HideEntity stops viewing the entity passed. It is called for every entity that leaves the viewing range
	// of the viewer, either by its movement or the movement of the viewer using a world.Loader.
	HideEntity(e Entity)
	// ViewEntityMovement views the movement of an entity. The entity is moved with a delta position, yaw and
	// pitch, which, when applied to values of the entity, will result in the final values.
	ViewEntityMovement(e Entity, deltaPos mgl64.Vec3, deltaYaw, deltaPitch float64)
	// ViewEntityVelocity views the velocity of an entity. It is called right before a call to
	// ViewEntityMovement so that the Viewer may interpolate the movement itself.
	ViewEntityVelocity(e Entity, velocity mgl64.Vec3)
	// ViewEntityTeleport views the teleportation of an entity. The entity is immediately moved to a different
	// target position.
	ViewEntityTeleport(e Entity, position mgl64.Vec3)
	// ViewChunk views the chunk passed at a particular position. It is called for every chunk loaded using
	// the world.Loader.
	ViewChunk(pos ChunkPos, c *chunk.Chunk, blockNBT map[cube.Pos]Block)
	// ViewTime views the time of the world. It is called every time the time is changed or otherwise every
	// second.
	ViewTime(time int)
	// ViewEntityItems views the items currently held by an entity that is able to equip items.
	ViewEntityItems(e Entity)
	// ViewEntityArmour views the items currently equipped as armour by the entity.
	ViewEntityArmour(e Entity)
	// ViewEntityAction views an action performed by an entity. Available actions may be found in the `action`
	// package, and include things such as swinging an arm.
	ViewEntityAction(e Entity, a action.Action)
	// ViewEntityState views the current state of an entity. It is called whenever an entity changes its
	// physical appearance, for example when sprinting.
	ViewEntityState(e Entity, s []state.State)
	// ViewParticle views a particle spawned at a given position in the world. It is called when a particle,
	// for example a block breaking particle, is spawned near the player.
	ViewParticle(pos mgl64.Vec3, p Particle)
	// ViewSound is called when a sound is played in the world.
	ViewSound(pos mgl64.Vec3, s Sound)
	// ViewBlockUpdate views the updating of a block. It is called when a block is set at the position passed
	// to the method.
	ViewBlockUpdate(pos cube.Pos, b Block, layer int)
	// ViewBlockAction views an action performed by a block. Available actions may be found in the `action`
	// package, and include things such as a chest opening.
	ViewBlockAction(pos cube.Pos, a blockAction.Action)
	// ViewEmote views an emote being performed by another entity.
	ViewEmote(player Entity, emote uuid.UUID)
<<<<<<< HEAD
	// ViewSkin views the current skin of a player.
	ViewSkin(e Entity)
=======
	// ViewWorldSpawn views the current spawn location of the world.
	ViewWorldSpawn(pos cube.Pos)
>>>>>>> d44e263d
}<|MERGE_RESOLUTION|>--- conflicted
+++ resolved
@@ -59,11 +59,8 @@
 	ViewBlockAction(pos cube.Pos, a blockAction.Action)
 	// ViewEmote views an emote being performed by another entity.
 	ViewEmote(player Entity, emote uuid.UUID)
-<<<<<<< HEAD
 	// ViewSkin views the current skin of a player.
 	ViewSkin(e Entity)
-=======
 	// ViewWorldSpawn views the current spawn location of the world.
 	ViewWorldSpawn(pos cube.Pos)
->>>>>>> d44e263d
 }