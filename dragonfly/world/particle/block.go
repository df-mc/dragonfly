package particle

import (
	"github.com/df-mc/dragonfly/dragonfly/block/instrument"
	"github.com/df-mc/dragonfly/dragonfly/world"
	"github.com/go-gl/mathgl/mgl64"
)

// BlockBreak is a particle sent when a block is broken. It represents a bunch of particles that are textured
// like the block that the particle holds.
type BlockBreak struct {
	particle
	// Block is the block of which particles should be shown. The particles will change depending on what
	// block is held.
	Block world.Block
}

// PunchBlock is a particle shown when a player is punching a block. It shows particles of a specific block
// type at a particular face of a block.
type PunchBlock struct {
	particle
	// Block is the block of which particles should be shown. The particles will change depending on what
	// block is punched.
	Block world.Block
	// Face is the face of the block that was punched. It is here that the particles will be shown.
	Face world.Face
}

// BlockForceField is a particle that shows up as a block that turns invisible from an opaque black colour.
type BlockForceField struct{ particle }

// Bonemeal is a particle that shows up on bonemeal usage.
type Bonemeal struct{ particle }

<<<<<<< HEAD
// Note is a particle that shows up on note block interactions.
type Note struct {
	particle

	// Instrument is the instrument of the note block.
	Instrument instrument.Instrument
	// Pitch is the pitch of the note.
	Pitch int
=======
// DragonEggTeleport is a particle that shows up when a dragon egg teleports.
type DragonEggTeleport struct {
	particle

	// Diff is a BlockPos with the values being the difference from the original position to the new position.
	Diff world.BlockPos
>>>>>>> 760f636c
}

// particle serves as a base for all particles in this package.
type particle struct{}

// Spawn ...
func (particle) Spawn(*world.World, mgl64.Vec3) {}<|MERGE_RESOLUTION|>--- conflicted
+++ resolved
@@ -32,7 +32,6 @@
 // Bonemeal is a particle that shows up on bonemeal usage.
 type Bonemeal struct{ particle }
 
-<<<<<<< HEAD
 // Note is a particle that shows up on note block interactions.
 type Note struct {
 	particle
@@ -41,14 +40,14 @@
 	Instrument instrument.Instrument
 	// Pitch is the pitch of the note.
 	Pitch int
-=======
+}
+
 // DragonEggTeleport is a particle that shows up when a dragon egg teleports.
 type DragonEggTeleport struct {
 	particle
 
 	// Diff is a BlockPos with the values being the difference from the original position to the new position.
 	Diff world.BlockPos
->>>>>>> 760f636c
 }
 
 // particle serves as a base for all particles in this package.
