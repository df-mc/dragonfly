--- conflicted
+++ resolved
@@ -322,14 +322,8 @@
 func (server *Server) handleConn(conn *minecraft.Conn) {
 	//noinspection SpellCheckingInspection
 	data := minecraft.GameData{
-<<<<<<< HEAD
 		Yaw:            90,
 		WorldName:      server.c.World.Name,
-=======
-		Yaw:       90,
-		WorldName: server.c.World.Name,
-		//Blocks:         blocks,
->>>>>>> 84642e0d
 		PlayerPosition: vec64To32(server.world.Spawn().Vec3Centre().Add(mgl64.Vec3{0, 1.62})),
 		PlayerGameMode: 1,
 		// We set these IDs to 1, because that's how the session will treat them.
@@ -338,10 +332,7 @@
 		Time:                            int64(server.world.Time()),
 		GameRules:                       map[string]interface{}{"naturalregeneration": false},
 		Difficulty:                      2,
-<<<<<<< HEAD
 		Items:                           server.itemEntries(),
-=======
->>>>>>> 84642e0d
 		ServerAuthoritativeMovementMode: packet.AuthoritativeMovementModeServer,
 		ServerAuthoritativeInventory:    true,
 	}
