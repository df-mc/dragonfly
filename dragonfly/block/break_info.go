--- conflicted
+++ resolved
@@ -94,16 +94,12 @@
 	return t.ToolType() == tool.TypeAxe
 }
 
-<<<<<<< HEAD
-// shovelEffective is a convenience function for blocks that are effectively mined with a shovel.
-=======
 // shearsEffective is a convenience function for blocks that are effectively mined with shears.
 var shearsEffective = func(t tool.Tool) bool {
 	return t.ToolType() == tool.TypeShears
 }
 
-// shovelEffective is a convenience function for blocks that are effectively mined with an axe.
->>>>>>> a0e87a34
+// shovelEffective is a convenience function for blocks that are effectively mined with a shovel.
 var shovelEffective = func(t tool.Tool) bool {
 	return t.ToolType() == tool.TypeShovel
 }
