package block

import (
	"github.com/df-mc/dragonfly/dragonfly/entity"
	"github.com/df-mc/dragonfly/dragonfly/item"
	"github.com/df-mc/dragonfly/dragonfly/world"
	"github.com/df-mc/dragonfly/dragonfly/world/sound"
)

// Activatable represents a block that may be activated by a viewer of the world. When activated, the block
// will execute some specific logic.
type Activatable interface {
	// Activate activates the block at a specific block position. The face clicked is passed, as well as the
	// world in which the block was activated and the viewer that activated it.
	Activate(pos world.BlockPos, clickedFace world.Face, w *world.World, u item.User)
}

// LightEmitter represents a block that emits light when placed. Blocks such as torches or lanterns implement
// this interface.
type LightEmitter interface {
	// LightEmissionLevel returns the light emission level of the block, a number from 0-15 where 15 is the
	// brightest and 0 means it doesn't emit light at all.
	LightEmissionLevel() uint8
}

// LightDiffuser represents a block that diffuses light. This means that a specific amount of light levels
// will be subtracted when light passes through the block.
// Blocks that do not implement LightDiffuser will be assumed to be solid: Light will not be able to pass
// through these blocks.
type LightDiffuser interface {
	// LightDiffusionLevel returns the amount of light levels that is subtracted when light passes through
	// this block. Some blocks, such as leaves, have this behaviour. A diffusion level of 15 means that all
	// light will be completely blocked when it passes through the block.
	LightDiffusionLevel() uint8
}

// Replaceable represents a block that may be replaced by another block automatically. An example is grass,
// which may be replaced by clicking it with another block.
type Replaceable interface {
	// ReplaceableBy returns a bool which indicates if the block is replaceableWith by another block.
	ReplaceableBy(b world.Block) bool
}

// BeaconSource represents a block which is capable of contributing to powering a beacon pyramid.
type BeaconSource interface {
	// PowersBeacon returns a bool which indicates whether this block can contribute to powering up a
	// beacon pyramid.
	PowersBeacon() bool
}

// beaconAffected represents an entity that can be powered by a beacon. Only players will implement this.
type beaconAffected interface {
	// AddEffect adds a specific effect to the entity that implements this interface.
	AddEffect(e entity.Effect)

	// BeaconAffected returns whether this entity can be powered by a beacon.
	BeaconAffected() bool
}

// replaceableWith checks if the block at the position passed is replaceable with the block passed.
func replaceableWith(w *world.World, pos world.BlockPos, with world.Block) bool {
	if pos.OutOfBounds() {
		return false
	}
	b := w.Block(pos)
	if replaceable, ok := b.(Replaceable); ok {
		return replaceable.ReplaceableBy(with)
	}
	return false
}

// firstReplaceable finds the first replaceable block position eligible to have a block placed on it after
// clicking on the position and face passed.
// If none can be found, the bool returned is false.
func firstReplaceable(w *world.World, pos world.BlockPos, face world.Face, with world.Block) (world.BlockPos, world.Face, bool) {
	if replaceableWith(w, pos, with) {
		// A replaceableWith block was clicked, so we can replace it. This will then be assumed to be placed on
		// the top face. (Torches, for example, will get attached to the floor when clicking tall grass.)
		return pos, world.FaceUp, true
	}
	side := pos.Side(face)
	if replaceableWith(w, side, with) {
		return side, face, true
	}
	return pos, face, false
}

// place places the block passed at the position passed. If the user implements the block.Placer interface, it
// will use its PlaceBlock method. If not, the block is placed without interaction from the user.
func place(w *world.World, pos world.BlockPos, b world.Block, user item.User, ctx *item.UseContext) {
	if placer, ok := user.(Placer); ok {
		placer.PlaceBlock(pos, b, ctx)
		return
	}
	w.PlaceBlock(pos, b)
	w.PlaySound(pos.Vec3(), sound.BlockPlace{Block: b})
}

// placed checks if an item was placed with the use context passed.
func placed(ctx *item.UseContext) bool {
	return ctx.CountSub > 0
}

<<<<<<< HEAD
// AABBer represents a block that has one or multiple specific Axis Aligned Bounding Boxes. These boxes are
// used to calculate collision.
type AABBer interface {
	// AABB returns all the axis aligned bounding boxes of the block.
	AABB(pos world.BlockPos, w *world.World) []physics.AABB
}

// PartiallySolid represents a block that is not fully solid on every side or to every kind of block.
type PartiallySolid interface {
	// FaceSolidTo determines whether the block is solid to the specified world.Face or world.Block.
	// The world.Face is relative to the PartiallySolid's position.
	FaceSolidTo(pos world.BlockPos, face world.Face, other world.Block) bool
=======
// boolByte returns 1 if the bool passed is true, or 0 if it is false.
func boolByte(b bool) uint8 {
	if b {
		return 1
	}
	return 0
}

// noNBT may be embedded by blocks that have no NBT.
type noNBT struct{}

// HasNBT ...
func (noNBT) HasNBT() bool {
	return false
}

// nbt may be embedded by blocks that do have NBT.
type nbt struct{}

// HasNBT ...
func (nbt) HasNBT() bool {
	return true
}

// replaceable is a struct that may be embedded to make a block replaceable by any other block.
type replaceable struct{}

// ReplaceableBy ...
func (replaceable) ReplaceableBy(world.Block) bool {
	return true
}

// transparent is a struct that may be embedded to make a block transparent to light. Light will be able to
// pass through this block freely.
type transparent struct{}

// LightDiffusionLevel ...
func (transparent) LightDiffusionLevel() uint8 {
	return 0
>>>>>>> 529ca98b
}<|MERGE_RESOLUTION|>--- conflicted
+++ resolved
@@ -101,20 +101,6 @@
 	return ctx.CountSub > 0
 }
 
-<<<<<<< HEAD
-// AABBer represents a block that has one or multiple specific Axis Aligned Bounding Boxes. These boxes are
-// used to calculate collision.
-type AABBer interface {
-	// AABB returns all the axis aligned bounding boxes of the block.
-	AABB(pos world.BlockPos, w *world.World) []physics.AABB
-}
-
-// PartiallySolid represents a block that is not fully solid on every side or to every kind of block.
-type PartiallySolid interface {
-	// FaceSolidTo determines whether the block is solid to the specified world.Face or world.Block.
-	// The world.Face is relative to the PartiallySolid's position.
-	FaceSolidTo(pos world.BlockPos, face world.Face, other world.Block) bool
-=======
 // boolByte returns 1 if the bool passed is true, or 0 if it is false.
 func boolByte(b bool) uint8 {
 	if b {
@@ -154,5 +140,11 @@
 // LightDiffusionLevel ...
 func (transparent) LightDiffusionLevel() uint8 {
 	return 0
->>>>>>> 529ca98b
+}
+
+// PartiallySolid represents a block that is not fully solid on every side or to every kind of block.
+type PartiallySolid interface {
+	// FaceSolidTo determines whether the block is solid to the specified world.Face or world.Block.
+	// The world.Face is relative to the PartiallySolid's position.
+	FaceSolidTo(pos world.BlockPos, face world.Face, other world.Block) bool
 }