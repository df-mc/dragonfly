--- conflicted
+++ resolved
@@ -12,8 +12,8 @@
 
 // Beacon is a block that projects a light beam skyward, and can provide status effects such as Speed, Jump
 // Boost, Haste, Regeneration, Resistance, or Strength to nearby players.
-<<<<<<< HEAD
 type Beacon struct {
+  nbt
 	// level is the amount of the pyramid's levels, it is defined by the mineral blocks which build up the
 	// pyramid, and can be 0-4.
 	level int
@@ -25,11 +25,6 @@
 	// it reaches 80, the state of the beacon pyramid is recalculated and nearby players get beacon's powers.
 	tick int
 }
-=======
-type Beacon struct{ nbt }
-
-// TODO: Implement beacons properly.
->>>>>>> 1fbebd74
 
 // BreakInfo ...
 func (b Beacon) BreakInfo() BreakInfo {
@@ -217,7 +212,11 @@
 	return "minecraft:beacon", nil
 }
 
-<<<<<<< HEAD
+// Hash ...
+func (Beacon) Hash() uint64 {
+	return hashBeacon
+}
+
 //go:linkname effect_effectByID github.com/df-mc/dragonfly/dragonfly/entity/effect.effectByID
 //noinspection ALL
 func effect_effectByID(id int) (entity.Effect, bool)
@@ -228,10 +227,4 @@
 
 //go:linkname world_highestLightBlocker github.com/df-mc/dragonfly/dragonfly/world.highestLightBlocker
 //noinspection ALL
-func world_highestLightBlocker(w *world.World, x, z int) uint8
-=======
-// Hash ...
-func (Beacon) Hash() uint64 {
-	return hashBeacon
-}
->>>>>>> 1fbebd74
+func world_highestLightBlocker(w *world.World, x, z int) uint8