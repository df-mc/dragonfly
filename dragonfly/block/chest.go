package block

import (
	"fmt"
	"github.com/df-mc/dragonfly/dragonfly/block/action"
	"github.com/df-mc/dragonfly/dragonfly/internal/nbtconv"
	"github.com/df-mc/dragonfly/dragonfly/item"
	"github.com/df-mc/dragonfly/dragonfly/item/inventory"
	"github.com/df-mc/dragonfly/dragonfly/world"
	"github.com/df-mc/dragonfly/dragonfly/world/sound"
	"github.com/go-gl/mathgl/mgl64"
	"strings"
	"sync"
)

// Chest is a container block which may be used to store items. Chests may also be paired to create a bigger
// single container.
// The empty value of Chest is not valid. It must be created using item.NewChest().
type Chest struct {
	nbt
	chest
	transparent

	// Facing is the direction that the chest is facing.
	Facing world.Direction
	// CustomName is the custom name of the chest. This name is displayed when the chest is opened, and may
	// include colour codes.
	CustomName string

	inventory *inventory.Inventory
	viewerMu  *sync.RWMutex
	viewers   *[]ContainerViewer
}

// NewChest creates a new initialised chest. The inventory is properly initialised.
func NewChest() Chest {
	m := new(sync.RWMutex)
	v := new([]ContainerViewer)
	return Chest{
		inventory: inventory.New(27, func(slot int, item item.Stack) {
			m.RLock()
			for _, viewer := range *v {
				viewer.ViewSlotChange(slot, item)
			}
			m.RUnlock()
		}),
		viewerMu: m,
		viewers:  v,
	}
}

// Inventory returns the inventory of the chest. The size of the inventory will be 27 or 54, depending on
// whether the chest is single or double.
func (c Chest) Inventory() *inventory.Inventory {
	return c.inventory
}

// WithName returns the chest after applying a specific name to the block.
func (c Chest) WithName(a ...interface{}) world.Item {
	c.CustomName = strings.TrimSuffix(fmt.Sprintln(a...), "\n")
	return c
}

// CanDisplace ...
func (Chest) CanDisplace(b world.Liquid) bool {
	_, water := b.(Water)
	return water
}

// SideClosed ...
func (Chest) SideClosed(world.BlockPos, world.BlockPos, *world.World) bool {
	return false
}

// open opens the chest, displaying the animation and playing a sound.
func (c Chest) open(w *world.World, pos world.BlockPos) {
	for _, v := range w.Viewers(pos.Vec3()) {
		v.ViewBlockAction(pos, action.Open{})
	}
	w.PlaySound(pos.Vec3Centre(), sound.ChestOpen{})
}

// close closes the chest, displaying the animation and playing a sound.
func (c Chest) close(w *world.World, pos world.BlockPos) {
	for _, v := range w.Viewers(pos.Vec3()) {
		v.ViewBlockAction(pos, action.Close{})
	}
	w.PlaySound(pos.Vec3Centre(), sound.ChestClose{})
}

// AddViewer adds a viewer to the chest, so that it is updated whenever the inventory of the chest is changed.
func (c Chest) AddViewer(v ContainerViewer, w *world.World, pos world.BlockPos) {
	c.viewerMu.Lock()
	if len(*c.viewers) == 0 {
		c.open(w, pos)
	}
	*c.viewers = append(*c.viewers, v)
	c.viewerMu.Unlock()
}

// RemoveViewer removes a viewer from the chest, so that slot updates in the inventory are no longer sent to
// it.
func (c Chest) RemoveViewer(v ContainerViewer, w *world.World, pos world.BlockPos) {
	c.viewerMu.Lock()
	if len(*c.viewers) == 0 {
		c.viewerMu.Unlock()
		return
	}
	newViewers := make([]ContainerViewer, 0, len(*c.viewers)-1)
	for _, viewer := range *c.viewers {
		if viewer != v {
			newViewers = append(newViewers, viewer)
		}
	}
	*c.viewers = newViewers
	if len(*c.viewers) == 0 {
		c.close(w, pos)
	}
	c.viewerMu.Unlock()
}

// Activate ...
func (c Chest) Activate(pos world.BlockPos, _ world.Face, _ *world.World, u item.User) {
	if opener, ok := u.(ContainerOpener); ok {
		opener.OpenBlockContainer(pos)
	}
}

// UseOnBlock ...
func (c Chest) UseOnBlock(pos world.BlockPos, face world.Face, _ mgl64.Vec3, w *world.World, user item.User, ctx *item.UseContext) (used bool) {
	pos, _, used = firstReplaceable(w, pos, face, c)
	if !used {
		return
	}
	//noinspection GoAssignmentToReceiver
	c = NewChest()
	c.Facing = user.Facing().Opposite()

	place(w, pos, c, user, ctx)
	return placed(ctx)
}

// BreakInfo ...
func (c Chest) BreakInfo() BreakInfo {
	return BreakInfo{
		Hardness:    2.5,
		Harvestable: alwaysHarvestable,
		Effective:   axeEffective,
		Drops:       simpleDrops(append(c.inventory.Contents(), item.NewStack(c, 1))...),
	}
}

// Drops returns the drops of the chest. This includes all items held in the inventory and the chest itself.
func (c Chest) Drops() []item.Stack {
	return append(c.inventory.Contents(), item.NewStack(c, 1))
}

// DecodeNBT ...
func (c Chest) DecodeNBT(data map[string]interface{}) interface{} {
	facing := c.Facing
	//noinspection GoAssignmentToReceiver
	c = NewChest()
	c.Facing = facing
	c.CustomName = readString(data, "CustomName")
	nbtconv.InvFromNBT(c.inventory, readSlice(data, "Items"))
	return c
}

// EncodeNBT ...
func (c Chest) EncodeNBT() map[string]interface{} {
	if c.inventory == nil {
		facing, customName := c.Facing, c.CustomName
		//noinspection GoAssignmentToReceiver
		c = NewChest()
		c.Facing, c.CustomName = facing, customName
	}
	m := map[string]interface{}{
		"Items": nbtconv.InvToNBT(c.inventory),
		"id":    "Chest",
	}
	if c.CustomName != "" {
		m["CustomName"] = c.CustomName
	}
	return m
}

// EncodeItem ...
func (Chest) EncodeItem() (id int32, meta int16) {
	return 54, 0
}

// EncodeBlock ...
func (c Chest) EncodeBlock() (name string, properties map[string]interface{}) {
	return "minecraft:chest", map[string]interface{}{"facing_direction": 2 + int32(c.Facing)}
}

<<<<<<< HEAD
// FaceSolidTo ...
func (Chest) FaceSolidTo(_ world.BlockPos, _ world.Face, _ world.Block) bool {
	return false
=======
// Hash ...
func (c Chest) Hash() uint64 {
	return hashChest | (uint64(c.Facing) << 32)
>>>>>>> 529ca98b
}<|MERGE_RESOLUTION|>--- conflicted
+++ resolved
@@ -194,13 +194,7 @@
 	return "minecraft:chest", map[string]interface{}{"facing_direction": 2 + int32(c.Facing)}
 }
 
-<<<<<<< HEAD
-// FaceSolidTo ...
-func (Chest) FaceSolidTo(_ world.BlockPos, _ world.Face, _ world.Block) bool {
-	return false
-=======
 // Hash ...
 func (c Chest) Hash() uint64 {
 	return hashChest | (uint64(c.Facing) << 32)
->>>>>>> 529ca98b
 }