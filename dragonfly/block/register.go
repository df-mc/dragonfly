package block

import (
	"github.com/df-mc/dragonfly/dragonfly/block/colour"
	"github.com/df-mc/dragonfly/dragonfly/block/fire"
	"github.com/df-mc/dragonfly/dragonfly/block/wood"
	"github.com/df-mc/dragonfly/dragonfly/internal/item_internal"
	"github.com/df-mc/dragonfly/dragonfly/world"
	_ "unsafe" // Imported for compiler directives.
)

// init registers all blocks implemented by Dragonfly.
func init() {
	// Always register Air first so we can use 0 runtime IDs as air.
	world.RegisterBlock(Air{})
	world.RegisterBlock(Stone{})
	world.RegisterBlock(Granite{}, Granite{Polished: true})
	world.RegisterBlock(Diorite{}, Diorite{Polished: true})
	world.RegisterBlock(Andesite{}, Andesite{Polished: true})
	world.RegisterBlock(Grass{}, GrassPath{})
	world.RegisterBlock(Dirt{}, Dirt{Coarse: true})
	world.RegisterBlock(Cobblestone{}, Cobblestone{Mossy: true})
<<<<<<< HEAD
	world.RegisterBlock(allFarmland()...)
=======
	world.RegisterBlock(allKelp()...)
>>>>>>> 3f5173c6
	world.RegisterBlock(allLogs()...)
	world.RegisterBlock(allLeaves()...)
	world.RegisterBlock(Bedrock{}, Bedrock{InfiniteBurning: true})
	world.RegisterBlock(Chest{Facing: world.East}, Chest{Facing: world.West}, Chest{Facing: world.North}, Chest{Facing: world.South})
	world.RegisterBlock(allConcrete()...)
	world.RegisterBlock(allLight()...)
	world.RegisterBlock(allPlanks()...)
	world.RegisterBlock(allWoodStairs()...)
	world.RegisterBlock(allWoodSlabs()...)
	world.RegisterBlock(allWater()...)
	world.RegisterBlock(allLava()...)
	world.RegisterBlock(Obsidian{})
	world.RegisterBlock(DiamondBlock{})
	world.RegisterBlock(Glass{})
	world.RegisterBlock(Glowstone{})
	world.RegisterBlock(EmeraldBlock{})
	world.RegisterBlock(EndBricks{})
	world.RegisterBlock(allEndBrickStairs()...)
	world.RegisterBlock(GoldBlock{})
	world.RegisterBlock(NetheriteBlock{})
	world.RegisterBlock(IronBlock{})
	world.RegisterBlock(CoalBlock{})
	world.RegisterBlock(Beacon{})
	world.RegisterBlock(Sponge{})
	world.RegisterBlock(Sponge{Wet: true})
	world.RegisterBlock(LapisBlock{})
	world.RegisterBlock(allStainedTerracotta()...)
	world.RegisterBlock(allGlazedTerracotta()...)
	world.RegisterBlock(Terracotta{})
	world.RegisterBlock(allStainedGlass()...)
	world.RegisterBlock(allStainedGlassPane()...)
	world.RegisterBlock(GlassPane{})
	world.RegisterBlock(IronBars{})
	world.RegisterBlock(allCarpets()...)
	world.RegisterBlock(allWool()...)
	world.RegisterBlock(allFenceGates()...)
	world.RegisterBlock(allTrapdoors()...)
	world.RegisterBlock(allDoors()...)
	world.RegisterBlock(allCoral()...)
	world.RegisterBlock(allCoralBlocks()...)
	world.RegisterBlock(allPumpkins()...)
	world.RegisterBlock(LitPumpkin{Facing: world.East}, LitPumpkin{Facing: world.West}, LitPumpkin{Facing: world.North}, LitPumpkin{Facing: world.South})
	world.RegisterBlock(EndStone{})
	world.RegisterBlock(Netherrack{})
	world.RegisterBlock(Clay{})
	world.RegisterBlock(BoneBlock{Axis: world.X}, BoneBlock{Axis: world.Y}, BoneBlock{Axis: world.Z})
	world.RegisterBlock(Lantern{Type: fire.Normal()}, Lantern{Type: fire.Normal(), Hanging: true}, Lantern{Type: fire.Soul()}, Lantern{Type: fire.Soul(), Hanging: true})
	world.RegisterBlock(AncientDebris{})
	world.RegisterBlock(EmeraldOre{})
	world.RegisterBlock(DiamondOre{})
	world.RegisterBlock(LapisOre{})
	world.RegisterBlock(NetherGoldOre{})
	world.RegisterBlock(GoldOre{})
	world.RegisterBlock(IronOre{})
	world.RegisterBlock(CoalOre{})
	world.RegisterBlock(allCocoaBeans()...)
}

func init() {
	world.RegisterItem("minecraft:air", Air{})
	world.RegisterItem("minecraft:stone", Stone{})
	world.RegisterItem("minecraft:stone", Granite{})
	world.RegisterItem("minecraft:stone", Granite{Polished: true})
	world.RegisterItem("minecraft:stone", Diorite{})
	world.RegisterItem("minecraft:stone", Diorite{Polished: true})
	world.RegisterItem("minecraft:stone", Andesite{})
	world.RegisterItem("minecraft:stone", Andesite{Polished: true})
	world.RegisterItem("minecraft:grass", Grass{})
	world.RegisterItem("minecraft:grass_path", GrassPath{})
	world.RegisterItem("minecraft:dirt", Dirt{})
	world.RegisterItem("minecraft:dirt", Dirt{Coarse: true})
	world.RegisterItem("minecraft:cobblestone", Cobblestone{})
	world.RegisterItem("minecraft:bedrock", Bedrock{})
	world.RegisterItem("minecraft:kelp", Kelp{})
	world.RegisterItem("minecraft:log", Log{Wood: wood.Oak()})
	world.RegisterItem("minecraft:log", Log{Wood: wood.Spruce()})
	world.RegisterItem("minecraft:log", Log{Wood: wood.Birch()})
	world.RegisterItem("minecraft:log", Log{Wood: wood.Jungle()})
	world.RegisterItem("minecraft:leaves", Leaves{Wood: wood.Oak()})
	world.RegisterItem("minecraft:leaves", Leaves{Wood: wood.Spruce()})
	world.RegisterItem("minecraft:leaves", Leaves{Wood: wood.Birch()})
	world.RegisterItem("minecraft:leaves", Leaves{Wood: wood.Jungle()})
	world.RegisterItem("minecraft:chest", Chest{})
	world.RegisterItem("minecraft:mossy_cobblestone", Cobblestone{Mossy: true})
	world.RegisterItem("minecraft:leaves2", Leaves{Wood: wood.Acacia()})
	world.RegisterItem("minecraft:leaves2", Leaves{Wood: wood.DarkOak()})
	world.RegisterItem("minecraft:log2", Log{Wood: wood.Acacia()})
	world.RegisterItem("minecraft:log2", Log{Wood: wood.DarkOak()})
	world.RegisterItem("minecraft:stripped_spruce_log", Log{Wood: wood.Spruce(), Stripped: true})
	world.RegisterItem("minecraft:stripped_birch_log", Log{Wood: wood.Birch(), Stripped: true})
	world.RegisterItem("minecraft:stripped_jungle_log", Log{Wood: wood.Jungle(), Stripped: true})
	world.RegisterItem("minecraft:stripped_acacia_log", Log{Wood: wood.Acacia(), Stripped: true})
	world.RegisterItem("minecraft:stripped_dark_oak_log", Log{Wood: wood.DarkOak(), Stripped: true})
	world.RegisterItem("minecraft:stripped_oak_log", Log{Wood: wood.Oak(), Stripped: true})
	for _, c := range colour.All() {
		world.RegisterItem("minecraft:concrete", Concrete{Colour: c})
		world.RegisterItem("minecraft:stained_hardened_clay", StainedTerracotta{Colour: c})
		world.RegisterItem("minecraft:carpet", Carpet{Colour: c})
		world.RegisterItem("minecraft:wool", Wool{Colour: c})
		world.RegisterItem("minecraft:stained_glass", StainedGlass{Colour: c})
		world.RegisterItem("minecraft:stained_glass_pane", StainedGlassPane{Colour: c})

		colourName := c.String()
		if c == colour.LightGrey() {
			colourName = "silver"
		}

		world.RegisterItem("minecraft:"+colourName+"_glazed_terracotta", GlazedTerracotta{Colour: c})
	}
	for _, b := range allLight() {
		world.RegisterItem("minecraft:light_block", b.(world.Item))
	}
	for _, b := range allPlanks() {
		world.RegisterItem("minecraft:planks", b.(world.Item))
	}
	world.RegisterItem("minecraft:oak_stairs", WoodStairs{Wood: wood.Oak()})
	world.RegisterItem("minecraft:spruce_stairs", WoodStairs{Wood: wood.Spruce()})
	world.RegisterItem("minecraft:birch_stairs", WoodStairs{Wood: wood.Birch()})
	world.RegisterItem("minecraft:jungle_stairs", WoodStairs{Wood: wood.Jungle()})
	world.RegisterItem("minecraft:acacia_stairs", WoodStairs{Wood: wood.Acacia()})
	world.RegisterItem("minecraft:dark_oak_stairs", WoodStairs{Wood: wood.DarkOak()})
	world.RegisterItem("minecraft:wooden_slab", WoodSlab{Wood: wood.Oak()})
	world.RegisterItem("minecraft:wooden_slab", WoodSlab{Wood: wood.Spruce()})
	world.RegisterItem("minecraft:wooden_slab", WoodSlab{Wood: wood.Birch()})
	world.RegisterItem("minecraft:wooden_slab", WoodSlab{Wood: wood.Jungle()})
	world.RegisterItem("minecraft:wooden_slab", WoodSlab{Wood: wood.Acacia()})
	world.RegisterItem("minecraft:wooden_slab", WoodSlab{Wood: wood.DarkOak()})
	world.RegisterItem("minecraft:double_wooden_slab", WoodSlab{Wood: wood.Oak(), Double: true})
	world.RegisterItem("minecraft:double_wooden_slab", WoodSlab{Wood: wood.Spruce(), Double: true})
	world.RegisterItem("minecraft:double_wooden_slab", WoodSlab{Wood: wood.Birch(), Double: true})
	world.RegisterItem("minecraft:double_wooden_slab", WoodSlab{Wood: wood.Jungle(), Double: true})
	world.RegisterItem("minecraft:double_wooden_slab", WoodSlab{Wood: wood.Acacia(), Double: true})
	world.RegisterItem("minecraft:double_wooden_slab", WoodSlab{Wood: wood.DarkOak(), Double: true})
	world.RegisterItem("minecraft:obsidian", Obsidian{})
	world.RegisterItem("minecraft:diamond_block", DiamondBlock{})
	world.RegisterItem("minecraft:glass", Glass{})
	world.RegisterItem("minecraft:glowstone", Glowstone{})
	world.RegisterItem("minecraft:emerald_block", EmeraldBlock{})
	world.RegisterItem("minecraft:end_bricks", EndBricks{})
	world.RegisterItem("minecraft:end_brick_stairs", EndBrickStairs{})
	world.RegisterItem("minecraft:netherite_block", NetheriteBlock{})
	world.RegisterItem("minecraft:gold_block", GoldBlock{})
	world.RegisterItem("minecraft:iron_block", IronBlock{})
	world.RegisterItem("minecraft:coal_block", CoalBlock{})
	world.RegisterItem("minecraft:beacon", Beacon{})
	world.RegisterItem("minecraft:sponge", Sponge{})
	world.RegisterItem("minecraft:wet_sponge", Sponge{Wet: true})
	world.RegisterItem("minecraft:lapis_block", LapisBlock{})
	world.RegisterItem("minecraft:hardened_clay", Terracotta{})
	world.RegisterItem("minecraft:glass_pane", GlassPane{})
	world.RegisterItem("minecraft:iron_bars", IronBars{})
	world.RegisterItem("minecraft:fence_gate", WoodFenceGate{Wood: wood.Oak()})
	world.RegisterItem("minecraft:spruce_fence_gate", WoodFenceGate{Wood: wood.Spruce()})
	world.RegisterItem("minecraft:birch_fence_gate", WoodFenceGate{Wood: wood.Birch()})
	world.RegisterItem("minecraft:jungle_fence_gate", WoodFenceGate{Wood: wood.Jungle()})
	world.RegisterItem("minecraft:acacia_fence_gate", WoodFenceGate{Wood: wood.Acacia()})
	world.RegisterItem("minecraft:dark_oak_fence_gate", WoodFenceGate{Wood: wood.DarkOak()})
	world.RegisterItem("minecraft:wooden_trapdoor", WoodTrapdoor{Wood: wood.Oak()})
	world.RegisterItem("minecraft:spruce_trapdoor", WoodTrapdoor{Wood: wood.Spruce()})
	world.RegisterItem("minecraft:birch_trapdoor", WoodTrapdoor{Wood: wood.Birch()})
	world.RegisterItem("minecraft:jungle_trapdoor", WoodTrapdoor{Wood: wood.Jungle()})
	world.RegisterItem("minecraft:acacia_trapdoor", WoodTrapdoor{Wood: wood.Acacia()})
	world.RegisterItem("minecraft:dark_oak_trapdoor", WoodTrapdoor{Wood: wood.DarkOak()})
	world.RegisterItem("minecraft:wooden_door", WoodDoor{Wood: wood.Oak()})
	world.RegisterItem("minecraft:spruce_door", WoodDoor{Wood: wood.Spruce()})
	world.RegisterItem("minecraft:birch_door", WoodDoor{Wood: wood.Birch()})
	world.RegisterItem("minecraft:jungle_door", WoodDoor{Wood: wood.Jungle()})
	world.RegisterItem("minecraft:acacia_door", WoodDoor{Wood: wood.Acacia()})
	world.RegisterItem("minecraft:dark_oak_door", WoodDoor{Wood: wood.DarkOak()})
	for _, c := range allCoral() {
		world.RegisterItem("minecraft:coral", c.(world.Item))
	}
	for _, c := range allCoralBlocks() {
		world.RegisterItem("minecraft:coral_block", c.(world.Item))
	}
	world.RegisterItem("minecraft:pumpkin", Pumpkin{})
	world.RegisterItem("minecraft:lit_pumpkin", LitPumpkin{})
	world.RegisterItem("minecraft:carved_pumpkin", Pumpkin{Carved: true})
	world.RegisterItem("minecraft:end_stone", EndStone{})
	world.RegisterItem("minecraft:netherrack", Netherrack{})
	world.RegisterItem("minecraft:clay", Clay{})
	world.RegisterItem("minecraft:bone_block", BoneBlock{})
	world.RegisterItem("minecraft:lantern", Lantern{Type: fire.Normal()})
	world.RegisterItem("minecraft:soul_lantern", Lantern{Type: fire.Soul()})
	world.RegisterItem("minecraft:ancient_debris", AncientDebris{})
	world.RegisterItem("minecraft:emerald_ore", EmeraldOre{})
	world.RegisterItem("minecraft:diamond_ore", DiamondOre{})
	world.RegisterItem("minecraft:lapis_ore", LapisOre{})
	world.RegisterItem("minecraft:nether_gold_ore", NetherGoldOre{})
	world.RegisterItem("minecraft:gold_ore", GoldOre{})
	world.RegisterItem("minecraft:iron_ore", IronOre{})
	world.RegisterItem("minecraft:coal_ore", CoalOre{})
	world.RegisterItem("minecraft:dye", CocoaBean{})
}

func init() {
	item_internal.Air = Air{}
	item_internal.Grass = Grass{}
<<<<<<< HEAD
	item_internal.GrassPath = Grass{Path: true}
	item_internal.FarmLand = Farmland{Hydration: 7}
	item_internal.IsFarmland = func(b world.Block) bool {
		_, ok := b.(Farmland)
		return ok
	}
	item_internal.Dirt = Dirt{}
=======
	item_internal.GrassPath = GrassPath{}
>>>>>>> 3f5173c6
	item_internal.IsUnstrippedLog = func(b world.Block) bool {
		l, ok := b.(Log)
		return ok && !l.Stripped
	}
	item_internal.StripLog = func(b world.Block) world.Block {
		l := b.(Log)
		l.Stripped = true
		return l
	}
	item_internal.IsCarvedPumpkin = func(b world.Item) bool {
		p, ok := b.(Pumpkin)
		return ok && p.Carved
	}
	item_internal.IsUncarvedPumpkin = func(b world.Block) bool {
		p, ok := b.(Pumpkin)
		return ok && !p.Carved
	}
	item_internal.CarvePumpkin = func(b world.Block, face world.Face) world.Block {
		return Pumpkin{Carved: true, Facing: face.Direction()}
	}
	item_internal.Lava = Lava{Depth: 8, Still: true}
	item_internal.Water = Water{Depth: 8, Still: true}
	item_internal.IsWater = func(b world.Liquid) bool {
		_, ok := b.(Water)
		return ok
	}
	item_internal.Replaceable = replaceableWith
}

// readSlice reads an interface slice from a map at the key passed.
//noinspection GoCommentLeadingSpace
func readSlice(m map[string]interface{}, key string) []interface{} {
	//lint:ignore S1005 Double assignment is done explicitly to prevent panics.
	v, _ := m[key]
	b, _ := v.([]interface{})
	return b
}

// readString reads a string from a map at the key passed.
//noinspection GoCommentLeadingSpace
func readString(m map[string]interface{}, key string) string {
	//lint:ignore S1005 Double assignment is done explicitly to prevent panics.
	v, _ := m[key]
	b, _ := v.(string)
	return b
}

// readInt32 reads an int32 from a map at the key passed.
//noinspection GoCommentLeadingSpace
func readInt32(m map[string]interface{}, key string) int32 {
	//lint:ignore S1005 Double assignment is done explicitly to prevent panics.
	v, _ := m[key]
	b, _ := v.(int32)
	return b
}<|MERGE_RESOLUTION|>--- conflicted
+++ resolved
@@ -20,11 +20,8 @@
 	world.RegisterBlock(Grass{}, GrassPath{})
 	world.RegisterBlock(Dirt{}, Dirt{Coarse: true})
 	world.RegisterBlock(Cobblestone{}, Cobblestone{Mossy: true})
-<<<<<<< HEAD
 	world.RegisterBlock(allFarmland()...)
-=======
 	world.RegisterBlock(allKelp()...)
->>>>>>> 3f5173c6
 	world.RegisterBlock(allLogs()...)
 	world.RegisterBlock(allLeaves()...)
 	world.RegisterBlock(Bedrock{}, Bedrock{InfiniteBurning: true})
@@ -223,17 +220,13 @@
 func init() {
 	item_internal.Air = Air{}
 	item_internal.Grass = Grass{}
-<<<<<<< HEAD
-	item_internal.GrassPath = Grass{Path: true}
+	item_internal.GrassPath = GrassPath{}
 	item_internal.FarmLand = Farmland{Hydration: 7}
 	item_internal.IsFarmland = func(b world.Block) bool {
 		_, ok := b.(Farmland)
 		return ok
 	}
 	item_internal.Dirt = Dirt{}
-=======
-	item_internal.GrassPath = GrassPath{}
->>>>>>> 3f5173c6
 	item_internal.IsUnstrippedLog = func(b world.Block) bool {
 		l, ok := b.(Log)
 		return ok && !l.Stripped
