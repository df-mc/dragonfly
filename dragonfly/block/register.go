--- conflicted
+++ resolved
@@ -85,9 +85,7 @@
 	_ = world.RegisterBlock(InvisibleBedrock{}, world.BlockState{Name: "minecraft:invisibleBedrock"})
 	_ = world.RegisterBlock(NoteBlock{}, world.BlockState{Name: "minecraft:noteblock"})
 	_ = world.RegisterBlock(DragonEgg{}, world.BlockState{Name: "minecraft:dragon_egg"})
-<<<<<<< HEAD
-
-	// Color Block implementations
+  
 	for _, c := range colour.All() {
 		_ = world.RegisterBlock(Carpet{Colour: c}, world.BlockState{Name: "minecraft:carpet", Properties: map[string]interface{}{"color": c.String()}})
 		_ = world.RegisterBlock(Concrete{Colour: c}, world.BlockState{Name: "minecraft:concrete", Properties: map[string]interface{}{"color": c.String()}})
@@ -130,28 +128,6 @@
 	for _, d := range world.AllDirections() {
 		_ = world.RegisterBlock(Chest{Facing: d}, world.BlockState{Name: "minecraft:chest", Properties: map[string]interface{}{"facing_direction": 2 + int32(d)}, Version: 17825808})
 	}
-=======
-	for _, w := range wood.All() {
-		if w == wood.Acacia() || w == wood.DarkOak() {
-			_ = world.RegisterBlock(Log{Wood: w, Stripped: false, Axis: world.X}, world.BlockState{Name: "minecraft:log2", Properties: map[string]interface{}{"new_log_type": w.String(), "pillar_axis": "1"}})
-			_ = world.RegisterBlock(Log{Wood: w, Stripped: false, Axis: world.Y}, world.BlockState{Name: "minecraft:log2", Properties: map[string]interface{}{"new_log_type": w.String(), "pillar_axis": "0"}})
-			_ = world.RegisterBlock(Log{Wood: w, Stripped: false, Axis: world.Z}, world.BlockState{Name: "minecraft:log2", Properties: map[string]interface{}{"new_log_type": w.String(), "pillar_axis": "2"}})
-			_ = world.RegisterBlock(Log{Wood: w, Stripped: true, Axis: world.X}, world.BlockState{Name: "minecraft:stripped_" + w.String() + "_log", Properties: map[string]interface{}{"pillar_axis": "1"}})
-			_ = world.RegisterBlock(Log{Wood: w, Stripped: true, Axis: world.Y}, world.BlockState{Name: "minecraft:stripped_" + w.String() + "_log", Properties: map[string]interface{}{"pillar_axis": "0"}})
-			_ = world.RegisterBlock(Log{Wood: w, Stripped: true, Axis: world.Z}, world.BlockState{Name: "minecraft:stripped_" + w.String() + "_log", Properties: map[string]interface{}{"pillar_axis": "2"}})
-		} else if w == wood.Crimson() || w == wood.Warped() {
-			//TODO: Implement warped wood types
-		} else {
-			_ = world.RegisterBlock(Log{Wood: w, Stripped: false, Axis: world.X}, world.BlockState{Name: "minecraft:log", Properties: map[string]interface{}{"old_log_type": w.String(), "pillar_axis": "1"}})
-			_ = world.RegisterBlock(Log{Wood: w, Stripped: false, Axis: world.Y}, world.BlockState{Name: "minecraft:log", Properties: map[string]interface{}{"old_log_type": w.String(), "pillar_axis": "0"}})
-			_ = world.RegisterBlock(Log{Wood: w, Stripped: false, Axis: world.Z}, world.BlockState{Name: "minecraft:log", Properties: map[string]interface{}{"old_log_type": w.String(), "pillar_axis": "2"}})
-			_ = world.RegisterBlock(Log{Wood: w, Stripped: true, Axis: world.X}, world.BlockState{Name: "minecraft:stripped_" + w.String() + "_log", Properties: map[string]interface{}{"pillar_axis": "1"}})
-			_ = world.RegisterBlock(Log{Wood: w, Stripped: true, Axis: world.Y}, world.BlockState{Name: "minecraft:stripped_" + w.String() + "_log", Properties: map[string]interface{}{"pillar_axis": "0"}})
-			_ = world.RegisterBlock(Log{Wood: w, Stripped: true, Axis: world.Z}, world.BlockState{Name: "minecraft:stripped_" + w.String() + "_log", Properties: map[string]interface{}{"pillar_axis": "2"}})
-		}
-	}
-
->>>>>>> dcda20fd
 }
 
 func init() {
